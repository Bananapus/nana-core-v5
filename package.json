{
  "name": "@bananapus/core",
  "version": "0.0.15",
  "license": "MIT",
  "repository": {
    "type": "git",
    "url": "git+https://github.com/Bananapus/nana-core"
  },
  "engines": {
    "node": ">=20.0.0"
  },
  "scripts": {
    "test": "forge test",
    "test:fork": "FOUNDRY_PROFILE=CI forge test",
    "coverage": "forge coverage --match-path \"./src/*.sol\" --report lcov --report summary",
    "deploy:mainnets": "source ./.env && npx sphinx propose ./script/Deploy.s.sol --networks mainnets",
    "deploy:testnets": "source ./.env && npx sphinx propose ./script/Deploy.s.sol --networks testnets",
    "artifacts": "source ./.env && npx sphinx artifacts --org-id 'cltepuu9u0003j58rjtbd0hvu' --project-name 'nana-core'"
  },
  "dependencies": {
    "@bananapus/permission-ids": "^0.0.8",
<<<<<<< HEAD
    "@chainlink/contracts": "^1.1.0",
=======
    "@chainlink/contracts": "^1.1.1",
>>>>>>> d38d73e9
    "@openzeppelin/contracts": "^5.0.2",
    "@prb/math": "^4.0.2",
    "@uniswap/permit2": "github:Uniswap/permit2"
  },
  "devDependencies": {
    "@sphinx-labs/plugins": "^0.32.2"
  }
}<|MERGE_RESOLUTION|>--- conflicted
+++ resolved
@@ -19,11 +19,7 @@
   },
   "dependencies": {
     "@bananapus/permission-ids": "^0.0.8",
-<<<<<<< HEAD
-    "@chainlink/contracts": "^1.1.0",
-=======
     "@chainlink/contracts": "^1.1.1",
->>>>>>> d38d73e9
     "@openzeppelin/contracts": "^5.0.2",
     "@prb/math": "^4.0.2",
     "@uniswap/permit2": "github:Uniswap/permit2"
