--- conflicted
+++ resolved
@@ -18,19 +18,12 @@
 
 contract Deploy is Script {
     IPermit2 internal constant _PERMIT2 = IPermit2(0x000000000022D473030F116dDEE9F6B43aC78BA3);
-<<<<<<< HEAD
+
     JBPermissions _permissions;
-=======
-    // NOTICE: Make sure this is the correct forwarder address for the chain your deploying to.
-    address internal constant _TRUSTED_FORWARDER =
-        address(0xB2b5841DBeF766d4b521221732F9B618fCf34A87);
-
-    JBOperatorStore _operatorStore;
->>>>>>> 4160eabf
     JBProjects _projects;
     JBPrices _prices;
     JBDirectory _directory;
-    JBRulesets _rulesetStore;
+    JBRulesets _rulesets;
     JBTokens _tokens;
     JBSplits _splits;
     JBFundAccessLimits _fundAccessLimits;
@@ -44,59 +37,29 @@
     }
 
     function _deployContracts(address _manager) internal {
-<<<<<<< HEAD
-        // 1
         _permissions = new JBPermissions();
-        // 2
-        _projects = new JBProjects(_permissions, _manager);
-        // 3
-        _prices = new JBPrices(_permissions, _projects, _manager);
-        address _directoryAddress = addressFrom(address(this), 5);
-        //4
-        _rulesetStore = new JBRulesets(IJBDirectory(_directoryAddress));
-        // 5
-        _directory = new JBDirectory(_permissions, _projects, _rulesetStore, address(this));
-        _tokens = new JBTokens(_permissions, _projects, _directory, _rulesetStore);
-        _splits = new JBSplits(_permissions, _projects, _directory);
-        _fundAccessLimits = new JBFundAccessLimits(_directory);
-        _controller = new JBController(
-            _permissions, _projects, _directory, _rulesetStore, _tokens, _splits, _fundAccessLimits
-=======
-        _operatorStore = new JBOperatorStore();
         _projects = new JBProjects(_manager);
         _prices = new JBPrices(_operatorStore, _projects, _manager);
         _directory = new JBDirectory(_operatorStore, _projects, address(this));
-        _tokenStore = new JBTokenStore(_directory);
-        _fundingCycleStore = new JBFundingCycleStore(_directory);
-        _splitsStore = new JBSplitsStore(_directory);
-        _fundAccessConstraintsStore = new JBFundAccessConstraintsStore(_directory);
-        _controller = new JBController3_1(
-            _operatorStore,
+        _tokens = new JBTokens(_directory);
+        _rulesets = new JBRulesets(_directory);
+        _splits = new JBSplits(_directory);
+        _fundAccessLimits = new JBFundAccessLimits(_directory);
+        _controller = new JBController(
+            _permissions,
             _projects,
             _directory,
-            _fundingCycleStore,
-            _tokenStore,
-            _splitsStore,
-            _fundAccessConstraintsStore,
+            _rulesets,
+            _tokens,
+            _splits,
+            _fundAccessLimits,
             _TRUSTED_FORWARDER
->>>>>>> 4160eabf
         );
         _directory.setIsAllowedToSetFirstController(address(_controller), true);
         _directory.transferOwnership(_manager);
         _terminalStore = new JBTerminalStore(_directory, _rulesetStore, _prices);
         _multiTerminal = new JBMultiTerminal(
-<<<<<<< HEAD
-            _permissions, _projects, _directory, _splits, _terminalStore, _PERMIT2, _manager
-=======
-            _operatorStore,
-            _projects,
-            _directory,
-            _splitsStore,
-            _terminalStore,
-            _PERMIT2,
-            _TRUSTED_FORWARDER,
-            _manager
->>>>>>> 4160eabf
+            _permissions, _projects, _directory, _splits, _terminalStore, _PERMIT2, _TRUSTED_FORWARDER, _manager
         );
     }
 
@@ -134,19 +97,23 @@
 
 // Ethereum
 contract DeployEthereumMainnet is Deploy {
-    function setUp() public {}
+    address _trustedForwarder = 0xB2b5841DBeF766d4b521221732F9B618fCf34A87;
 
     address _manager = 0x823b92d6a4b2AED4b15675c7917c9f922ea8ADAD;
 
+    function setUp() public {}
+
     function run() public {
-        _run(_manager);
+        _run(_manager, _trustedForwarder);
     }
 }
 
 contract DeployEthereumGoerli is Deploy {
-    function setUp() public {}
+    address _trustedForwarder = 0xB2b5841DBeF766d4b521221732F9B618fCf34A87;
 
     address _manager = 0x823b92d6a4b2AED4b15675c7917c9f922ea8ADAD;
+
+    function setUp() public {}
 
     function run() public {
         _run(_manager);
@@ -154,9 +121,11 @@
 }
 
 contract DeployEthereumSepolia is Deploy {
-    function setUp() public {}
+    address _trustedForwarder = 0xB2b5841DBeF766d4b521221732F9B618fCf34A87;
 
     address _manager = 0x823b92d6a4b2AED4b15675c7917c9f922ea8ADAD;
+
+    function setUp() public {}
 
     function run() public {
         _run(_manager);
@@ -166,9 +135,11 @@
 // Optimism
 
 contract DeployOptimismMainnet is Deploy {
-    function setUp() public {}
+    address _trustedForwarder = 0xB2b5841DBeF766d4b521221732F9B618fCf34A87;
 
     address _manager = 0x823b92d6a4b2AED4b15675c7917c9f922ea8ADAD;
+
+    function setUp() public {}
 
     function run() public {
         _run(_manager);
@@ -176,9 +147,11 @@
 }
 
 contract DeployOptimismTestnet is Deploy {
-    function setUp() public {}
+    address _trustedForwarder = 0xB2b5841DBeF766d4b521221732F9B618fCf34A87;
 
     address _manager = 0x823b92d6a4b2AED4b15675c7917c9f922ea8ADAD;
+
+    function setUp() public {}
 
     function run() public {
         _run(_manager);
@@ -188,9 +161,11 @@
 // Polygon
 
 contract DeployPolygonMainnet is Deploy {
-    function setUp() public {}
+    address _trustedForwarder = 0xB2b5841DBeF766d4b521221732F9B618fCf34A87;
 
     address _manager = 0x823b92d6a4b2AED4b15675c7917c9f922ea8ADAD;
+
+    function setUp() public {}
 
     function run() public {
         _run(_manager);
@@ -198,9 +173,11 @@
 }
 
 contract DeployPolygonMumbai is Deploy {
-    function setUp() public {}
+    address _trustedForwarder = 0xB2b5841DBeF766d4b521221732F9B618fCf34A87;
 
     address _manager = 0x823b92d6a4b2AED4b15675c7917c9f922ea8ADAD;
+
+    function setUp() public {}
 
     function run() public {
         _run(_manager);
