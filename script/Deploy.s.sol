--- conflicted
+++ resolved
@@ -51,27 +51,10 @@
         //4
         _fundingCycleStore = new JBFundingCycleStore(IJBDirectory(_directoryAddress));
         // 5
-<<<<<<< HEAD
-        _directory = new JBDirectory(
-            _operatorStore,
-            _projects,
-            _fundingCycleStore,
-            address(this)
-        );
-        _tokenStore = new JBTokenStore(
-            _directory,
-            _fundingCycleStore
-        );
+        _directory = new JBDirectory(_operatorStore, _projects, _fundingCycleStore, address(this));
+        _tokenStore = new JBTokenStore(_directory, _fundingCycleStore);
         _splitsStore = new JBSplitsStore(_directory);
-        _fundAccessConstraintsStore = new JBFundAccessConstraintsStore(
-            _directory
-        );
-=======
-        _directory = new JBDirectory(_operatorStore, _projects, _fundingCycleStore, address(this));
-        _tokenStore = new JBTokenStore(_operatorStore, _projects, _directory, _fundingCycleStore);
-        _splitsStore = new JBSplitsStore(_operatorStore, _projects, _directory);
         _fundAccessConstraintsStore = new JBFundAccessConstraintsStore(_directory);
->>>>>>> dde2b938
         _controller = new JBController3_1(
             _operatorStore,
             _projects,
