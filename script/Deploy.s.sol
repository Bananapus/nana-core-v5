// SPDX-License-Identifier: MIT
pragma solidity ^0.8.20;

import "forge-std/Script.sol";

import {IPermit2} from "@permit2/src/src/interfaces/IPermit2.sol";
import "../contracts/JBOperatorStore.sol";
import "../contracts/JBProjects.sol";
import "../contracts/JBPrices.sol";
import "../contracts/JBFundingCycleStore.sol";
import "../contracts/JBDirectory.sol";
import "../contracts/JBTokenStore.sol";
import "../contracts/JBSplitsStore.sol";
import "../contracts/JBFundAccessConstraintsStore.sol";
import "../contracts/JBController3_1.sol";
import "../contracts/JBTerminalStore.sol";
import "../contracts/JBMultiTerminal.sol";

contract Deploy is Script {
    IPermit2 internal constant _PERMIT2 = IPermit2(0x000000000022D473030F116dDEE9F6B43aC78BA3);
    // NOTICE: Make sure this is the correct forwarder address for the chain your deploying to.
    address internal constant _TRUSTED_FORWARDER =
        address(0xB2b5841DBeF766d4b521221732F9B618fCf34A87);

    JBOperatorStore _operatorStore;
    JBProjects _projects;
    JBPrices _prices;
    JBDirectory _directory;
    JBFundingCycleStore _fundingCycleStore;
    JBTokenStore _tokenStore;
    JBSplitsStore _splitsStore;
    JBFundAccessConstraintsStore _fundAccessConstraintsStore;
    JBController3_1 _controller;
    JBTerminalStore _terminalStore;
    JBMultiTerminal _multiTerminal;

    function _run(address _manager) internal {
        vm.broadcast();
        _deployContracts(_manager);
    }

    function _deployContracts(address _manager) internal {
        address _directoryAddress = addressFrom(address(this), 5);

        // 1
        _operatorStore = new JBOperatorStore();
        // 2
        _projects = new JBProjects(_operatorStore, IJBDirectory(_directoryAddress), _manager);
        // 3
        _prices = new JBPrices(_operatorStore, _projects, IJBDirectory(_directoryAddress), _manager);
        //4
        _fundingCycleStore = new JBFundingCycleStore(IJBDirectory(_directoryAddress));
        // 5
        _directory = new JBDirectory(_operatorStore, _projects, _fundingCycleStore, address(this));
        _tokenStore = new JBTokenStore(_operatorStore, _projects, _directory, _fundingCycleStore);
        _splitsStore = new JBSplitsStore(_operatorStore, _projects, _directory);
        _fundAccessConstraintsStore = new JBFundAccessConstraintsStore(_directory);
        _controller = new JBController3_1(
            _operatorStore,
            _projects,
            _directory,
            _fundingCycleStore,
            _tokenStore,
            _splitsStore,
            _fundAccessConstraintsStore,
            _TRUSTED_FORWARDER
        );
        _directory.setIsAllowedToSetFirstController(address(_controller), true);
        _directory.transferOwnership(_manager);
        _terminalStore = new JBTerminalStore(_directory, _fundingCycleStore, _prices);
        _multiTerminal = new JBMultiTerminal(
<<<<<<< HEAD
            _operatorStore,
            _projects,
            _directory,
            _splitsStore,
            _terminalStore,
            _PERMIT2,
            _TRUSTED_FORWARDER,
            _manager
=======
            _operatorStore, _projects, _directory, _splitsStore, _terminalStore, _PERMIT2, _manager
>>>>>>> 84ab165d
        );
    }

    //https://ethereum.stackexchange.com/questions/24248/how-to-calculate-an-ethereum-contracts-address-during-its-creation-using-the-so
    function addressFrom(address _origin, uint256 _nonce)
        internal
        pure
        returns (address _address)
    {
        bytes memory data;
        if (_nonce == 0x00) {
            data = abi.encodePacked(bytes1(0xd6), bytes1(0x94), _origin, bytes1(0x80));
        } else if (_nonce <= 0x7f) {
            data = abi.encodePacked(bytes1(0xd6), bytes1(0x94), _origin, uint8(_nonce));
        } else if (_nonce <= 0xff) {
            data =
                abi.encodePacked(bytes1(0xd7), bytes1(0x94), _origin, bytes1(0x81), uint8(_nonce));
        } else if (_nonce <= 0xffff) {
            data =
                abi.encodePacked(bytes1(0xd8), bytes1(0x94), _origin, bytes1(0x82), uint16(_nonce));
        } else if (_nonce <= 0xffffff) {
            data =
                abi.encodePacked(bytes1(0xd9), bytes1(0x94), _origin, bytes1(0x83), uint24(_nonce));
        } else {
            data =
                abi.encodePacked(bytes1(0xda), bytes1(0x94), _origin, bytes1(0x84), uint32(_nonce));
        }
        bytes32 hash = keccak256(data);
        assembly {
            mstore(0, hash)
            _address := mload(0)
        }
    }
}

// Ethereum
contract DeployEthereumMainnet is Deploy {
    function setUp() public {}

    address _manager = 0x823b92d6a4b2AED4b15675c7917c9f922ea8ADAD;

    function run() public {
        _run(_manager);
    }
}

contract DeployEthereumGoerli is Deploy {
    function setUp() public {}

    address _manager = 0x823b92d6a4b2AED4b15675c7917c9f922ea8ADAD;

    function run() public {
        _run(_manager);
    }
}

contract DeployEthereumSepolia is Deploy {
    function setUp() public {}

    address _manager = 0x823b92d6a4b2AED4b15675c7917c9f922ea8ADAD;

    function run() public {
        _run(_manager);
    }
}

// Optimism

contract DeployOptimismMainnet is Deploy {
    function setUp() public {}

    address _manager = 0x823b92d6a4b2AED4b15675c7917c9f922ea8ADAD;

    function run() public {
        _run(_manager);
    }
}

contract DeployOptimismTestnet is Deploy {
    function setUp() public {}

    address _manager = 0x823b92d6a4b2AED4b15675c7917c9f922ea8ADAD;

    function run() public {
        _run(_manager);
    }
}

// Polygon

contract DeployPolygonMainnet is Deploy {
    function setUp() public {}

    address _manager = 0x823b92d6a4b2AED4b15675c7917c9f922ea8ADAD;

    function run() public {
        _run(_manager);
    }
}

contract DeployPolygonMumbai is Deploy {
    function setUp() public {}

    address _manager = 0x823b92d6a4b2AED4b15675c7917c9f922ea8ADAD;

    function run() public {
        _run(_manager);
    }
}<|MERGE_RESOLUTION|>--- conflicted
+++ resolved
@@ -69,7 +69,6 @@
         _directory.transferOwnership(_manager);
         _terminalStore = new JBTerminalStore(_directory, _fundingCycleStore, _prices);
         _multiTerminal = new JBMultiTerminal(
-<<<<<<< HEAD
             _operatorStore,
             _projects,
             _directory,
@@ -78,9 +77,6 @@
             _PERMIT2,
             _TRUSTED_FORWARDER,
             _manager
-=======
-            _operatorStore, _projects, _directory, _splitsStore, _terminalStore, _PERMIT2, _manager
->>>>>>> 84ab165d
         );
     }
 
