--- conflicted
+++ resolved
@@ -485,10 +485,6 @@
                 redemptionRate: ruleset.redemptionRate(),
                 metadata: metadata
             });
-<<<<<<< HEAD
-            (reclaimAmount, hookSpecifications) =
-                IJBRulesetDataHook(ruleset.dataHook()).beforeRedeemRecordedWith(context);
-=======
 
             (redemptionRate, hookSpecifications) =
                 IJBRulesetDataHook(ruleset.dataHook()).beforeRedeemRecordedWith(context);
@@ -504,7 +500,6 @@
                 totalSupply: totalSupply,
                 redemptionRate: redemptionRate
             });
->>>>>>> 1294a1ff
         }
 
         // Keep a reference to the amount that should be subtracted from the project's balance.
