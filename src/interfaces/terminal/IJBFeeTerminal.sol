--- conflicted
+++ resolved
@@ -49,11 +49,5 @@
 
     function heldFeesOf(uint256 projectId, address token) external view returns (JBFee[] memory);
 
-<<<<<<< HEAD
-    function processHeldFees(uint256 projectId, address token) external;
-=======
     function processHeldFeesOf(uint256 projectId, address token) external;
-
-    function setFeelessAddress(address account, bool flag) external;
->>>>>>> 2377d934
 }