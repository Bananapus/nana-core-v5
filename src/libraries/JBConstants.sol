--- conflicted
+++ resolved
@@ -7,13 +7,8 @@
     /// 0x000000000000000000000000000000000000EEEe.
     address public constant NATIVE_TOKEN = address(0x000000000000000000000000000000000000EEEe);
     uint16 public constant MAX_RESERVED_PERCENT = 10_000;
-<<<<<<< HEAD
     uint16 public constant MAX_CASH_OUT_TAX_RATE = 10_000;
-    uint32 public constant MAX_DECAY_PERCENT = 1_000_000_000;
-=======
-    uint16 public constant MAX_REDEMPTION_RATE = 10_000;
     uint32 public constant MAX_WEIGHT_CUT_PERCENT = 1_000_000_000;
->>>>>>> 5df96e42
     uint32 public constant SPLITS_TOTAL_PERCENT = 1_000_000_000;
     uint16 public constant MAX_FEE = 1000;
 }