// SPDX-License-Identifier: MIT
pragma solidity ^0.8.6;

import /* {*} from */ "./helpers/TestBaseWorkflow.sol";

/**
 * This system test file verifies the following flow:
 * launch project → issue token → pay project (claimed tokens) →  burn some of the claimed tokens → redeem rest of tokens
 */
contract TestPayBurnRedeemFlow_Local is TestBaseWorkflow {
    JBController3_1 private _controller;
    JBETHPaymentTerminal3_1_2 private _terminal;
    JBTokenStore private _tokenStore;

    JBProjectMetadata private _projectMetadata;
    JBFundingCycleData private _data;
    JBFundingCycleMetadata3_2 _metadata;
    JBGroupedSplits[] private _groupedSplits; // Default empty
    JBFundAccessConstraints[] private _fundAccessConstraints; // Default empty
    IJBPaymentTerminal[] private _terminals; // Default empty

    uint256 private _projectId;
    address private _projectOwner;
    uint256 private _weight = 1000 * 10 ** 18;
    uint256 private _targetInWei = 10 * 10 ** 18;

    function setUp() public override {
        super.setUp();

        _controller = jbController();
        _terminal = jbETHPaymentTerminal();
        _tokenStore = jbTokenStore();

        _projectMetadata = JBProjectMetadata({content: "myIPFSHash", domain: 1});

        _data = JBFundingCycleData({
            duration: 14,
            weight: _weight,
            discountRate: 450000000,
            ballot: IJBFundingCycleBallot(address(0))
        });

        _metadata = JBFundingCycleMetadata3_2({
            global: JBGlobalFundingCycleMetadata({
                allowSetTerminals: false,
                allowSetController: false,
                pauseTransfers: false
            }),
            reservedRate: 0,
            redemptionRate: 10000, //100%
<<<<<<< HEAD
            baseCurrency: 1,
=======
            ballotRedemptionRate: 10000,
>>>>>>> d1decc2c
            pausePay: false,
            pauseDistributions: false,
            pauseRedeem: false,
            pauseBurn: false,
            allowMinting: false,
            allowTerminalMigration: false,
            allowControllerMigration: false,
            holdFees: false,
            preferClaimedTokenOverride: false,
            useTotalOverflowForRedemptions: false,
            useDataSourceForPay: false,
            useDataSourceForRedeem: false,
            dataSource: address(0),
            metadata: 0
        });

        _terminals.push(_terminal);

        _fundAccessConstraints.push(
            JBFundAccessConstraints({
                terminal: _terminal,
                token: jbLibraries().ETHToken(),
                distributionLimit: _targetInWei, // 10 ETH target
                overflowAllowance: 5 ether,
                distributionLimitCurrency: 1, // Currency = ETH
                overflowAllowanceCurrency: 1
            })
        );

        _projectOwner = multisig();

        JBFundingCycleConfiguration[] memory _cycleConfig = new JBFundingCycleConfiguration[](1);

        _cycleConfig[0].mustStartAtOrAfter = 0;
        _cycleConfig[0].data = _data;
        _cycleConfig[0].metadata = _metadata;
        _cycleConfig[0].groupedSplits = _groupedSplits;
        _cycleConfig[0].fundAccessConstraints = _fundAccessConstraints;

        // Make a dummy project that'll receive fees.
        _controller.launchProjectFor(
            _projectOwner,
            _projectMetadata,
            _cycleConfig,
            _terminals,
            ""
        );

        _projectId = _controller.launchProjectFor(
            _projectOwner,
            _projectMetadata,
            _cycleConfig,
            _terminals,
            ""
        );
    }
    
    function testFuzzPayBurnRedeemFlow(
        bool payPreferClaimed, //false
        bool burnPreferClaimed, //false
        uint96 payAmountInWei, // 1
        uint256 burnTokenAmount, // 0
        uint256 redeemTokenAmount // 0
    ) external {
        // issue an ERC-20 token for project
        vm.prank(_projectOwner);
        _tokenStore.issueFor(_projectId, "TestName", "TestSymbol");

        address _userWallet = address(1234);

        // pay terminal
        _terminal.pay{value: payAmountInWei}(
            _projectId,
            payAmountInWei,
            address(0),
            _userWallet,
            /* _minReturnedTokens */
            0,
            /* _preferClaimedTokens */
            payPreferClaimed,
            /* _memo */
            "Take my money!",
            /* _delegateMetadata */
            new bytes(0)
        );

        // verify: beneficiary should have a balance of JBTokens
        uint256 _userTokenBalance = PRBMathUD60x18.mul(payAmountInWei, _weight);
        assertEq(_tokenStore.balanceOf(_userWallet, _projectId), _userTokenBalance);

        // verify: ETH balance in terminal should be up to date
        uint256 _terminalBalanceInWei = payAmountInWei;
        assertEq(jbPaymentTerminalStore().balanceOf(_terminal, _projectId), _terminalBalanceInWei);

        // burn tokens from beneficiary addr
        if (burnTokenAmount == 0) {
            vm.expectRevert(abi.encodeWithSignature("NO_BURNABLE_TOKENS()"));
        } else if (burnTokenAmount > _userTokenBalance) {
            vm.expectRevert(abi.encodeWithSignature("INSUFFICIENT_FUNDS()"));
        } else {
            _userTokenBalance = _userTokenBalance - burnTokenAmount;
        }

        vm.prank(_userWallet);
        _controller.burnTokensOf(
            _userWallet,
            _projectId,
            /* _tokenCount */
            burnTokenAmount,
            /* _memo */
            "I hate tokens!",
            /* _preferClaimedTokens */
            burnPreferClaimed
        );

        // verify: beneficiary should have a new balance of JBTokens
        assertEq(_tokenStore.balanceOf(_userWallet, _projectId), _userTokenBalance);

        // redeem tokens
        if (redeemTokenAmount > _userTokenBalance) {
            vm.expectRevert(abi.encodeWithSignature("INSUFFICIENT_TOKENS()"));
        } else {
            _userTokenBalance = _userTokenBalance - redeemTokenAmount;
        }

        vm.prank(_userWallet);
        uint256 _reclaimAmtInWei = _terminal.redeemTokensOf(
            /* _holder */
            _userWallet,
            /* _projectId */
            _projectId,
            /* _tokenCount */
            redeemTokenAmount,
            /* token (unused) */
            address(0),
            /* _minReturnedWei */
            0,
            /* _beneficiary */
            payable(_userWallet),
            /* _memo */
            "Refund me now!",
            /* _delegateMetadata */
            new bytes(0)
        );

        // verify: beneficiary should have a new balance of JBTokens
        assertEq(_tokenStore.balanceOf(_userWallet, _projectId), _userTokenBalance);

        // verify: ETH balance in terminal should be up to date
        assertEq(jbPaymentTerminalStore().balanceOf(_terminal, _projectId), _terminalBalanceInWei - _reclaimAmtInWei);
    }
}<|MERGE_RESOLUTION|>--- conflicted
+++ resolved
@@ -48,11 +48,7 @@
             }),
             reservedRate: 0,
             redemptionRate: 10000, //100%
-<<<<<<< HEAD
             baseCurrency: 1,
-=======
-            ballotRedemptionRate: 10000,
->>>>>>> d1decc2c
             pausePay: false,
             pauseDistributions: false,
             pauseRedeem: false,
