// SPDX-License-Identifier: MIT
pragma solidity ^0.8.6;

import "forge-std/Test.sol";

import {IERC721} from "@openzeppelin/contracts/token/ERC721/IERC721.sol";
import {IERC721Metadata} from "@openzeppelin/contracts/token/ERC721/extensions/IERC721Metadata.sol";
import {IERC20Metadata} from "@openzeppelin/contracts/token/ERC20/extensions/IERC20Metadata.sol";
import {Ownable} from "@openzeppelin/contracts/access/Ownable.sol";
import {ERC165, IERC165} from "@openzeppelin/contracts/utils/introspection/ERC165.sol";
<<<<<<< HEAD
=======

>>>>>>> 99e3ab50
import {JBController3_1} from "@juicebox/JBController3_1.sol";
import {JBDirectory} from "@juicebox/JBDirectory.sol";
import {JBERC20PaymentTerminal3_1_2} from "@juicebox/JBERC20PaymentTerminal3_1_2.sol";
import {JBSingleTokenPaymentTerminalStore3_1_1} from
    "@juicebox/JBSingleTokenPaymentTerminalStore3_1_1.sol";
import {JBFundAccessConstraintsStore} from "@juicebox/JBFundAccessConstraintsStore.sol";
import {JBFundingCycleStore} from "@juicebox/JBFundingCycleStore.sol";
import {JBOperatorStore} from "@juicebox/JBOperatorStore.sol";
import {JBPrices} from "@juicebox/JBPrices.sol";
import {JBProjects} from "@juicebox/JBProjects.sol";
import {JBSplitsStore} from "@juicebox/JBSplitsStore.sol";
import {JBToken} from "@juicebox/JBToken.sol";
import {JBTokenStore} from "@juicebox/JBTokenStore.sol";
import {JBReconfigurationBufferBallot} from "@juicebox/JBReconfigurationBufferBallot.sol";
import {JBETHERC20SplitsPayerDeployer} from "@juicebox/JBETHERC20SplitsPayerDeployer.sol";
import {JBETHERC20SplitsPayer} from "@juicebox/JBETHERC20SplitsPayer.sol";
import {JBETHPaymentTerminal3_1_2} from "@juicebox/JBETHPaymentTerminal3_1_2.sol";
<<<<<<< HEAD
import {JBPayoutRedemptionPaymentTerminal3_1_2} from
    "@juicebox/abstract/JBPayoutRedemptionPaymentTerminal3_1_2.sol";
import {JBSingleTokenPaymentTerminal} from "@juicebox/abstract/JBSingleTokenPaymentTerminal.sol";
import {JBCurrencyAmount} from "@juicebox/structs/JBCurrencyAmount.sol";
=======

import {JBPayoutRedemptionPaymentTerminal3_1_2} from
    "@juicebox/abstract/JBPayoutRedemptionPaymentTerminal3_1_2.sol";
import {JBSingleTokenPaymentTerminal} from "@juicebox/abstract/JBSingleTokenPaymentTerminal.sol";

>>>>>>> 99e3ab50
import {JBDidPayData3_1_1} from "@juicebox/structs/JBDidPayData3_1_1.sol";
import {JBDidRedeemData3_1_1} from "@juicebox/structs/JBDidRedeemData3_1_1.sol";
import {JBFee} from "@juicebox/structs/JBFee.sol";
import {JBFees} from "@juicebox/libraries/JBFees.sol";
import {JBFundAccessConstraints} from "@juicebox/structs/JBFundAccessConstraints.sol";
import {JBFundingCycle} from "@juicebox/structs/JBFundingCycle.sol";
import {JBFundingCycleData} from "@juicebox/structs/JBFundingCycleData.sol";
import {JBFundingCycleMetadata} from "@juicebox/structs/JBFundingCycleMetadata.sol";
import {JBFundingCycleConfiguration} from "@juicebox/structs/JBFundingCycleConfiguration.sol";
import {JBGroupedSplits} from "@juicebox/structs/JBGroupedSplits.sol";
import {JBOperatorData} from "@juicebox/structs/JBOperatorData.sol";
import {JBPayParamsData} from "@juicebox/structs/JBPayParamsData.sol";
import {JBProjectMetadata} from "@juicebox/structs/JBProjectMetadata.sol";
import {JBRedeemParamsData} from "@juicebox/structs/JBRedeemParamsData.sol";
import {JBSplit} from "@juicebox/structs/JBSplit.sol";
import {JBProjectMetadata} from "@juicebox/structs/JBProjectMetadata.sol";
import {JBGlobalFundingCycleMetadata} from "@juicebox/structs/JBGlobalFundingCycleMetadata.sol";
import {JBPayDelegateAllocation3_1_1} from "@juicebox/structs/JBPayDelegateAllocation3_1_1.sol";
import {JBTokenAmount} from "@juicebox/structs/JBTokenAmount.sol";
import {JBSplitAllocationData} from "@juicebox/structs/JBSplitAllocationData.sol";
import {IJBPaymentTerminal} from "@juicebox/interfaces/IJBPaymentTerminal.sol";
import {IJBToken} from "@juicebox/interfaces/IJBToken.sol";
<<<<<<< HEAD
import {JBSingleAllowanceData} from "@juicebox/structs/JBSingleAllowanceData.sol";
=======

>>>>>>> 99e3ab50
import {IJBController3_1} from "@juicebox/interfaces/IJBController3_1.sol";
import {IJBMigratable} from "@juicebox/interfaces/IJBMigratable.sol";
import {IJBOperatorStore} from "@juicebox/interfaces/IJBOperatorStore.sol";
import {IJBSingleTokenPaymentTerminalStore3_1_1} from
    "@juicebox/interfaces/IJBSingleTokenPaymentTerminalStore3_1_1.sol";
import {IJBProjects} from "@juicebox/interfaces/IJBProjects.sol";
import {IJBFundingCycleBallot} from "@juicebox/interfaces/IJBFundingCycleBallot.sol";
import {IJBPayoutRedemptionPaymentTerminal3_1} from
    "@juicebox/interfaces/IJBPayoutRedemptionPaymentTerminal3_1.sol";
import {IJBDirectory} from "@juicebox/interfaces/IJBDirectory.sol";
import {IJBFundingCycleStore} from "@juicebox/interfaces/IJBFundingCycleStore.sol";
import {IJBSplitsStore} from "@juicebox/interfaces/IJBSplitsStore.sol";
import {IJBTokenStore} from "@juicebox/interfaces/IJBTokenStore.sol";
import {IJBSplitAllocator} from "@juicebox/interfaces/IJBSplitAllocator.sol";
import {IJBPayDelegate3_1_1} from "@juicebox/interfaces/IJBPayDelegate3_1_1.sol";
import {IJBFundingCycleDataSource3_1_1} from
    "@juicebox/interfaces/IJBFundingCycleDataSource3_1_1.sol";
<<<<<<< HEAD
=======
import {IJBFeeGauge3_1} from "@juicebox/interfaces/IJBFeeGauge3_1.sol";
>>>>>>> 99e3ab50
import {IJBPayoutRedemptionPaymentTerminal3_1} from
    "@juicebox/interfaces/IJBPayoutRedemptionPaymentTerminal3_1.sol";
import {IJBFeeHoldingTerminal} from "@juicebox/interfaces/IJBFeeHoldingTerminal.sol";
import {IJBProjectPayer} from "@juicebox/interfaces/IJBProjectPayer.sol";
import {IJBOperatable} from "@juicebox/interfaces/IJBOperatable.sol";
import {IJBAllowanceTerminal3_1} from "@juicebox/interfaces/IJBAllowanceTerminal3_1.sol";
import {IJBPayoutTerminal3_1} from "@juicebox/interfaces/IJBPayoutTerminal3_1.sol";
import {IJBRedemptionTerminal} from "@juicebox/interfaces/IJBRedemptionTerminal.sol";
import {IJBSingleTokenPaymentTerminal} from "@juicebox/interfaces/IJBSingleTokenPaymentTerminal.sol";
import {IJBFundingCycleBallot} from "@juicebox/interfaces/IJBFundingCycleBallot.sol";
import {IJBPrices} from "@juicebox/interfaces/IJBPrices.sol";
import {IJBPriceFeed} from "@juicebox/interfaces/IJBPriceFeed.sol";
import {IJBSplitsPayer} from "@juicebox/interfaces/IJBSplitsPayer.sol";

import {JBTokens} from "@juicebox/libraries/JBTokens.sol";
import {JBFundingCycleMetadataResolver} from
    "@juicebox/libraries/JBFundingCycleMetadataResolver.sol";
import {JBConstants} from "@juicebox/libraries/JBConstants.sol";
import {JBSplitsGroups} from "@juicebox/libraries/JBSplitsGroups.sol";
import {JBOperations} from "@juicebox/libraries/JBOperations.sol";

<<<<<<< HEAD
import {IPermit2, IAllowanceTransfer} from "@permit2/src/src/interfaces/IPermit2.sol";
import {DeployPermit2} from "@permit2/src/test/utils/DeployPermit2.sol";
=======
import {JBBallotState} from "@juicebox/enums/JBBallotState.sol";
>>>>>>> 99e3ab50

import "./AccessJBLib.sol";

import "@paulrberg/contracts/math/PRBMath.sol";
import "@paulrberg/contracts/math/PRBMathUD60x18.sol";

// Base contract for Juicebox system tests.
// Provides common functionality, such as deploying contracts on test setup.
<<<<<<< HEAD
contract TestBaseWorkflow is Test, DeployPermit2 {
    // Multisig address used for testing.
    address private _multisig = address(123);
    address private _beneficiary = address(69_420);
    address private _permit2;
    JBOperatorStore private _jbOperatorStore;
    JBProjects private _jbProjects;
    JBPrices private _jbPrices;
    JBDirectory private _jbDirectory;
    JBFundingCycleStore private _jbFundingCycleStore;
    JBToken private _jbToken;
    JBTokenStore private _jbTokenStore;
    JBSplitsStore private _jbSplitsStore;
    JBController3_1 private _jbController;
    JBFundAccessConstraintsStore private _jbFundAccessConstraintsStore;
    JBSingleTokenPaymentTerminalStore3_1_1 private _jbPaymentTerminalStore3_1_1;
    JBETHPaymentTerminal3_1_2 private _jbETHPaymentTerminal3_1_2;
    JBERC20PaymentTerminal3_1_2 private _jbERC20PaymentTerminal3_1_2;
    AccessJBLib private _accessJBLib;

    function permit2() internal view returns (IPermit2) {
        return IPermit2(_permit2);
    }

    function multisig() internal view returns (address) {
        return _multisig;
    }

    function beneficiary() internal view returns (address) {
        return _beneficiary;
    }

    function jbOperatorStore() internal view returns (JBOperatorStore) {
        return _jbOperatorStore;
    }

    function jbProjects() internal view returns (JBProjects) {
        return _jbProjects;
    }

    function jbPrices() internal view returns (JBPrices) {
        return _jbPrices;
    }

    function jbDirectory() internal view returns (JBDirectory) {
        return _jbDirectory;
    }

    function jbFundingCycleStore() internal view returns (JBFundingCycleStore) {
        return _jbFundingCycleStore;
    }

    function jbTokenStore() internal view returns (JBTokenStore) {
        return _jbTokenStore;
    }

    function jbSplitsStore() internal view returns (JBSplitsStore) {
        return _jbSplitsStore;
    }

    function jbController() internal view returns (JBController3_1) {
        return _jbController;
    }

    function jbAccessConstraintStore() internal view returns (JBFundAccessConstraintsStore) {
        return _jbFundAccessConstraintsStore;
    }

    function jbPaymentTerminalStore()
        internal
        view
        returns (JBSingleTokenPaymentTerminalStore3_1_1)
    {
        return _jbPaymentTerminalStore3_1_1;
    }

    function jbETHPaymentTerminal() internal view returns (JBETHPaymentTerminal3_1_2) {
        return _jbETHPaymentTerminal3_1_2;
    }

    function jbERC20PaymentTerminal() internal view returns (JBERC20PaymentTerminal3_1_2) {
        return _jbERC20PaymentTerminal3_1_2;
    }

    function jbToken() internal view returns (JBToken) {
        return _jbToken;
    }

    function jbLibraries() internal view returns (AccessJBLib) {
        return _accessJBLib;
    }

    //*********************************************************************//
    // --------------------------- test setup ---------------------------- //
    //*********************************************************************//

    // Deploys and initializes contracts for testing.
    function setUp() public virtual {
        vm.label(_multisig, "projectOwner");
        vm.label(_beneficiary, "beneficiary");

        _jbOperatorStore = new JBOperatorStore();
        vm.label(address(_jbOperatorStore), "JBOperatorStore");

        _jbProjects = new JBProjects(_jbOperatorStore);
        vm.label(address(_jbProjects), "JBProjects");

        _jbPrices = new JBPrices(_jbOperatorStore, _jbProjects, _multisig);
        vm.label(address(_jbPrices), "JBPrices");

        address contractAtNoncePlusOne = addressFrom(address(this), 5);

        _jbFundingCycleStore = new JBFundingCycleStore(IJBDirectory(contractAtNoncePlusOne));
        vm.label(address(_jbFundingCycleStore), "JBFundingCycleStore");

        _jbDirectory =
            new JBDirectory(_jbOperatorStore, _jbProjects, _jbFundingCycleStore, _multisig);
        vm.label(address(_jbDirectory), "JBDirectory");

        _jbTokenStore = new JBTokenStore(
      _jbOperatorStore,
      _jbProjects,
      _jbDirectory,
      _jbFundingCycleStore
    );
        vm.label(address(_jbTokenStore), "JBTokenStore");

        _jbSplitsStore = new JBSplitsStore(_jbOperatorStore, _jbProjects, _jbDirectory);
        vm.label(address(_jbSplitsStore), "JBSplitsStore");

        _jbFundAccessConstraintsStore = new JBFundAccessConstraintsStore(_jbDirectory);
        vm.label(address(_jbFundAccessConstraintsStore), "JBFundAccessConstraintsStore");

        _jbController = new JBController3_1(
      _jbOperatorStore,
      _jbProjects,
      _jbDirectory,
      _jbFundingCycleStore,
      _jbTokenStore,
      _jbSplitsStore,
      _jbFundAccessConstraintsStore
    );
        vm.label(address(_jbController), "JBController3_1");

        vm.prank(_multisig);
        _jbDirectory.setIsAllowedToSetFirstController(address(_jbController), true);

        _jbPaymentTerminalStore3_1_1 = new JBSingleTokenPaymentTerminalStore3_1_1(
      _jbDirectory,
      _jbFundingCycleStore,
      _jbPrices
    );
        vm.label(address(_jbPaymentTerminalStore3_1_1), "JBSingleTokenPaymentTerminalStore3_1_1");

        _accessJBLib = new AccessJBLib();

        _jbETHPaymentTerminal3_1_2 = new JBETHPaymentTerminal3_1_2(
      _jbOperatorStore,
      _jbProjects,
      _jbDirectory,
      _jbSplitsStore,
      _jbPrices,
      address(_jbPaymentTerminalStore3_1_1),
      _multisig
    );
        vm.label(address(_jbETHPaymentTerminal3_1_2), "JBETHPaymentTerminal3_1_2");

        vm.prank(_multisig);
        _jbToken = new JBToken('MyToken', 'MT', 1);

        vm.prank(_multisig);
        _jbToken.mint(1, _multisig, 100 * 10 ** 18);

        vm.prank(_multisig);
        _permit2 = deployPermit2();

        _jbERC20PaymentTerminal3_1_2 = new JBERC20PaymentTerminal3_1_2(
      _jbToken,
      3, // UNIQUE SPLITS GROUP
      _jbOperatorStore,
      _jbProjects,
      _jbDirectory,
      _jbSplitsStore,
      _jbPrices,
      address(_jbPaymentTerminalStore3_1_1),
      _multisig,
      IPermit2(_permit2)
    );
        vm.label(address(_jbERC20PaymentTerminal3_1_2), "JBERC20PaymentTerminal3_1_2");
    }

    //https://ethereum.stackexchange.com/questions/24248/how-to-calculate-an-ethereum-contracts-address-during-its-creation-using-the-so
    function addressFrom(address _origin, uint256 _nonce)
        internal
        pure
        returns (address _address)
    {
        bytes memory data;
        if (_nonce == 0x00) {
            data = abi.encodePacked(bytes1(0xd6), bytes1(0x94), _origin, bytes1(0x80));
        } else if (_nonce <= 0x7f) {
            data = abi.encodePacked(bytes1(0xd6), bytes1(0x94), _origin, uint8(_nonce));
        } else if (_nonce <= 0xff) {
            data =
                abi.encodePacked(bytes1(0xd7), bytes1(0x94), _origin, bytes1(0x81), uint8(_nonce));
        } else if (_nonce <= 0xffff) {
            data =
                abi.encodePacked(bytes1(0xd8), bytes1(0x94), _origin, bytes1(0x82), uint16(_nonce));
        } else if (_nonce <= 0xffffff) {
            data =
                abi.encodePacked(bytes1(0xd9), bytes1(0x94), _origin, bytes1(0x83), uint24(_nonce));
        } else {
            data =
                abi.encodePacked(bytes1(0xda), bytes1(0x94), _origin, bytes1(0x84), uint32(_nonce));
        }
        bytes32 hash = keccak256(data);
        assembly {
            mstore(0, hash)
            _address := mload(0)
        }
    }

=======
contract TestBaseWorkflow is Test {
    //*********************************************************************//
    // --------------------- internal stored properties ------------------- //
    //*********************************************************************//

    // Multisig address used for testing.
    address internal _multisig = address(123);

    address internal _beneficiary = address(69_420);

    // JBOperatorStore
    JBOperatorStore internal _jbOperatorStore;
    // JBProjects
    JBProjects internal _jbProjects;
    // JBPrices
    JBPrices internal _jbPrices;
    // JBDirectory
    JBDirectory internal _jbDirectory;
    // JBFundingCycleStore
    JBFundingCycleStore internal _jbFundingCycleStore;
    // JBToken
    JBToken internal _jbToken;
    // JBTokenStore
    JBTokenStore internal _jbTokenStore;
    // JBSplitsStore
    JBSplitsStore internal _jbSplitsStore;

    // JBController3_1(s)
    JBController3_1 internal _jbController;

    JBFundAccessConstraintsStore internal _jbFundAccessConstraintsStore;

    // JBETHPaymentTerminalStore
    JBSingleTokenPaymentTerminalStore3_1_1 internal _jbPaymentTerminalStore3_1_1;

    // JBETHPaymentTerminal3_1_2
    JBETHPaymentTerminal3_1_2 internal _jbETHPaymentTerminal3_1_2;

    // JBERC20PaymentTerminal3_1_2
    JBERC20PaymentTerminal3_1_2 internal _jbERC20PaymentTerminal3_1_2;

    // AccessJBLib
    AccessJBLib internal _accessJBLib;

    //*********************************************************************//
    // ------------------------- internal views -------------------------- //
    //*********************************************************************//

    function multisig() internal view returns (address) {
        return _multisig;
    }

    function jbOperatorStore() internal view returns (JBOperatorStore) {
        return _jbOperatorStore;
    }

    function jbProjects() internal view returns (JBProjects) {
        return _jbProjects;
    }

    function jbPrices() internal view returns (JBPrices) {
        return _jbPrices;
    }

    function jbDirectory() internal view returns (JBDirectory) {
        return _jbDirectory;
    }

    function jbFundingCycleStore() internal view returns (JBFundingCycleStore) {
        return _jbFundingCycleStore;
    }

    function jbTokenStore() internal view returns (JBTokenStore) {
        return _jbTokenStore;
    }

    function jbSplitsStore() internal view returns (JBSplitsStore) {
        return _jbSplitsStore;
    }

    function jbController() internal view returns (JBController3_1) {
        return _jbController;
    }

    function jbAccessConstraintStore() internal view returns (JBFundAccessConstraintsStore) {
        return _jbFundAccessConstraintsStore;
    }

    function jbPaymentTerminalStore()
        internal
        view
        returns (JBSingleTokenPaymentTerminalStore3_1_1)
    {
        return _jbPaymentTerminalStore3_1_1;
    }

    function jbETHPaymentTerminal() internal view returns (JBETHPaymentTerminal3_1_2) {
        return _jbETHPaymentTerminal3_1_2;
    }

    function jbERC20PaymentTerminal() internal view returns (JBERC20PaymentTerminal3_1_2) {
        return _jbERC20PaymentTerminal3_1_2;
    }

    function jbToken() internal view returns (JBToken) {
        return _jbToken;
    }

    function jbLibraries() internal view returns (AccessJBLib) {
        return _accessJBLib;
    }

    //*********************************************************************//
    // --------------------------- test setup ---------------------------- //
    //*********************************************************************//

    // Deploys and initializes contracts for testing.
    function setUp() public virtual {
        // Labels
        vm.label(_multisig, "projectOwner");
        vm.label(_beneficiary, "beneficiary");

        // JBOperatorStore
        _jbOperatorStore = new JBOperatorStore();
        vm.label(address(_jbOperatorStore), "JBOperatorStore");

        // JBProjects
        _jbProjects = new JBProjects(_jbOperatorStore);
        vm.label(address(_jbProjects), "JBProjects");

        // JBPrices
        _jbPrices = new JBPrices(_multisig);
        vm.label(address(_jbPrices), "JBPrices");

        address contractAtNoncePlusOne = addressFrom(address(this), 5);

        // JBFundingCycleStore
        _jbFundingCycleStore = new JBFundingCycleStore(
            IJBDirectory(contractAtNoncePlusOne)
        );
        vm.label(address(_jbFundingCycleStore), "JBFundingCycleStore");

        // JBDirectory
        _jbDirectory = new JBDirectory(
            _jbOperatorStore,
            _jbProjects,
            _jbFundingCycleStore,
            _multisig
        );
        vm.label(address(_jbDirectory), "JBDirectory");

        // JBTokenStore
        _jbTokenStore = new JBTokenStore(
            _jbOperatorStore,
            _jbProjects,
            _jbDirectory,
            _jbFundingCycleStore
        );
        vm.label(address(_jbTokenStore), "JBTokenStore");

        // JBSplitsStore
        _jbSplitsStore = new JBSplitsStore(
            _jbOperatorStore,
            _jbProjects,
            _jbDirectory
        );
        vm.label(address(_jbSplitsStore), "JBSplitsStore");

        _jbFundAccessConstraintsStore = new JBFundAccessConstraintsStore(
            _jbDirectory
        );
        vm.label(address(_jbFundAccessConstraintsStore), "JBFundAccessConstraintsStore");

        // JBController3_1
        _jbController = new JBController3_1(
            _jbOperatorStore,
            _jbProjects,
            _jbDirectory,
            _jbFundingCycleStore,
            _jbTokenStore,
            _jbSplitsStore,
            _jbFundAccessConstraintsStore
        );
        vm.label(address(_jbController), "JBController3_1");

        vm.prank(_multisig);
        _jbDirectory.setIsAllowedToSetFirstController(address(_jbController), true);

        // JBETHPaymentTerminalStore
        _jbPaymentTerminalStore3_1_1 = new JBSingleTokenPaymentTerminalStore3_1_1(
            _jbDirectory,
            _jbFundingCycleStore,
            _jbPrices
        );
        vm.label(address(_jbPaymentTerminalStore3_1_1), "JBSingleTokenPaymentTerminalStore3_1_1");

        // AccessJBLib
        _accessJBLib = new AccessJBLib();

        // JBETHPaymentTerminal3_1_2
        _jbETHPaymentTerminal3_1_2 = new JBETHPaymentTerminal3_1_2(
            _jbOperatorStore,
            _jbProjects,
            _jbDirectory,
            _jbSplitsStore,
            _jbPrices,
            address(_jbPaymentTerminalStore3_1_1),
            _multisig
        );
        vm.label(address(_jbETHPaymentTerminal3_1_2), "JBETHPaymentTerminal3_1_2");

        vm.prank(_multisig);
        _jbToken = new JBToken("MyToken", "MT", 1);

        vm.prank(_multisig);
        _jbToken.mint(1, _multisig, 100 * 10 ** 18);

        // JBERC20PaymentTerminal3_1_2
        _jbERC20PaymentTerminal3_1_2 = new JBERC20PaymentTerminal3_1_2(
            _jbToken,
            1, // JBSplitsGroupe
            _jbOperatorStore,
            _jbProjects,
            _jbDirectory,
            _jbSplitsStore,
            _jbPrices,
            address(_jbPaymentTerminalStore3_1_1),
            _multisig
        );

        vm.label(address(_jbERC20PaymentTerminal3_1_2), "JBERC20PaymentTerminal3_1_2");
    }

    //https://ethereum.stackexchange.com/questions/24248/how-to-calculate-an-ethereum-contracts-address-during-its-creation-using-the-so
    function addressFrom(address _origin, uint256 _nonce)
        internal
        pure
        returns (address _address)
    {
        bytes memory data;
        if (_nonce == 0x00) {
            data = abi.encodePacked(bytes1(0xd6), bytes1(0x94), _origin, bytes1(0x80));
        } else if (_nonce <= 0x7f) {
            data = abi.encodePacked(bytes1(0xd6), bytes1(0x94), _origin, uint8(_nonce));
        } else if (_nonce <= 0xff) {
            data =
                abi.encodePacked(bytes1(0xd7), bytes1(0x94), _origin, bytes1(0x81), uint8(_nonce));
        } else if (_nonce <= 0xffff) {
            data =
                abi.encodePacked(bytes1(0xd8), bytes1(0x94), _origin, bytes1(0x82), uint16(_nonce));
        } else if (_nonce <= 0xffffff) {
            data =
                abi.encodePacked(bytes1(0xd9), bytes1(0x94), _origin, bytes1(0x83), uint24(_nonce));
        } else {
            data =
                abi.encodePacked(bytes1(0xda), bytes1(0x94), _origin, bytes1(0x84), uint32(_nonce));
        }
        bytes32 hash = keccak256(data);
        assembly {
            mstore(0, hash)
            _address := mload(0)
        }
    }

>>>>>>> 99e3ab50
    function strEqual(string memory a, string memory b) internal returns (bool) {
        return keccak256(abi.encode(a)) == keccak256(abi.encode(b));
    }
}<|MERGE_RESOLUTION|>--- conflicted
+++ resolved
@@ -8,10 +8,6 @@
 import {IERC20Metadata} from "@openzeppelin/contracts/token/ERC20/extensions/IERC20Metadata.sol";
 import {Ownable} from "@openzeppelin/contracts/access/Ownable.sol";
 import {ERC165, IERC165} from "@openzeppelin/contracts/utils/introspection/ERC165.sol";
-<<<<<<< HEAD
-=======
-
->>>>>>> 99e3ab50
 import {JBController3_1} from "@juicebox/JBController3_1.sol";
 import {JBDirectory} from "@juicebox/JBDirectory.sol";
 import {JBERC20PaymentTerminal3_1_2} from "@juicebox/JBERC20PaymentTerminal3_1_2.sol";
@@ -29,18 +25,10 @@
 import {JBETHERC20SplitsPayerDeployer} from "@juicebox/JBETHERC20SplitsPayerDeployer.sol";
 import {JBETHERC20SplitsPayer} from "@juicebox/JBETHERC20SplitsPayer.sol";
 import {JBETHPaymentTerminal3_1_2} from "@juicebox/JBETHPaymentTerminal3_1_2.sol";
-<<<<<<< HEAD
 import {JBPayoutRedemptionPaymentTerminal3_1_2} from
     "@juicebox/abstract/JBPayoutRedemptionPaymentTerminal3_1_2.sol";
 import {JBSingleTokenPaymentTerminal} from "@juicebox/abstract/JBSingleTokenPaymentTerminal.sol";
 import {JBCurrencyAmount} from "@juicebox/structs/JBCurrencyAmount.sol";
-=======
-
-import {JBPayoutRedemptionPaymentTerminal3_1_2} from
-    "@juicebox/abstract/JBPayoutRedemptionPaymentTerminal3_1_2.sol";
-import {JBSingleTokenPaymentTerminal} from "@juicebox/abstract/JBSingleTokenPaymentTerminal.sol";
-
->>>>>>> 99e3ab50
 import {JBDidPayData3_1_1} from "@juicebox/structs/JBDidPayData3_1_1.sol";
 import {JBDidRedeemData3_1_1} from "@juicebox/structs/JBDidRedeemData3_1_1.sol";
 import {JBFee} from "@juicebox/structs/JBFee.sol";
@@ -63,11 +51,7 @@
 import {JBSplitAllocationData} from "@juicebox/structs/JBSplitAllocationData.sol";
 import {IJBPaymentTerminal} from "@juicebox/interfaces/IJBPaymentTerminal.sol";
 import {IJBToken} from "@juicebox/interfaces/IJBToken.sol";
-<<<<<<< HEAD
 import {JBSingleAllowanceData} from "@juicebox/structs/JBSingleAllowanceData.sol";
-=======
-
->>>>>>> 99e3ab50
 import {IJBController3_1} from "@juicebox/interfaces/IJBController3_1.sol";
 import {IJBMigratable} from "@juicebox/interfaces/IJBMigratable.sol";
 import {IJBOperatorStore} from "@juicebox/interfaces/IJBOperatorStore.sol";
@@ -85,10 +69,6 @@
 import {IJBPayDelegate3_1_1} from "@juicebox/interfaces/IJBPayDelegate3_1_1.sol";
 import {IJBFundingCycleDataSource3_1_1} from
     "@juicebox/interfaces/IJBFundingCycleDataSource3_1_1.sol";
-<<<<<<< HEAD
-=======
-import {IJBFeeGauge3_1} from "@juicebox/interfaces/IJBFeeGauge3_1.sol";
->>>>>>> 99e3ab50
 import {IJBPayoutRedemptionPaymentTerminal3_1} from
     "@juicebox/interfaces/IJBPayoutRedemptionPaymentTerminal3_1.sol";
 import {IJBFeeHoldingTerminal} from "@juicebox/interfaces/IJBFeeHoldingTerminal.sol";
@@ -110,12 +90,10 @@
 import {JBSplitsGroups} from "@juicebox/libraries/JBSplitsGroups.sol";
 import {JBOperations} from "@juicebox/libraries/JBOperations.sol";
 
-<<<<<<< HEAD
+import {JBBallotState} from "@juicebox/enums/JBBallotState.sol";
+
 import {IPermit2, IAllowanceTransfer} from "@permit2/src/src/interfaces/IPermit2.sol";
 import {DeployPermit2} from "@permit2/src/test/utils/DeployPermit2.sol";
-=======
-import {JBBallotState} from "@juicebox/enums/JBBallotState.sol";
->>>>>>> 99e3ab50
 
 import "./AccessJBLib.sol";
 
@@ -124,7 +102,6 @@
 
 // Base contract for Juicebox system tests.
 // Provides common functionality, such as deploying contracts on test setup.
-<<<<<<< HEAD
 contract TestBaseWorkflow is Test, DeployPermit2 {
     // Multisig address used for testing.
     address private _multisig = address(123);
@@ -347,272 +324,6 @@
         }
     }
 
-=======
-contract TestBaseWorkflow is Test {
-    //*********************************************************************//
-    // --------------------- internal stored properties ------------------- //
-    //*********************************************************************//
-
-    // Multisig address used for testing.
-    address internal _multisig = address(123);
-
-    address internal _beneficiary = address(69_420);
-
-    // JBOperatorStore
-    JBOperatorStore internal _jbOperatorStore;
-    // JBProjects
-    JBProjects internal _jbProjects;
-    // JBPrices
-    JBPrices internal _jbPrices;
-    // JBDirectory
-    JBDirectory internal _jbDirectory;
-    // JBFundingCycleStore
-    JBFundingCycleStore internal _jbFundingCycleStore;
-    // JBToken
-    JBToken internal _jbToken;
-    // JBTokenStore
-    JBTokenStore internal _jbTokenStore;
-    // JBSplitsStore
-    JBSplitsStore internal _jbSplitsStore;
-
-    // JBController3_1(s)
-    JBController3_1 internal _jbController;
-
-    JBFundAccessConstraintsStore internal _jbFundAccessConstraintsStore;
-
-    // JBETHPaymentTerminalStore
-    JBSingleTokenPaymentTerminalStore3_1_1 internal _jbPaymentTerminalStore3_1_1;
-
-    // JBETHPaymentTerminal3_1_2
-    JBETHPaymentTerminal3_1_2 internal _jbETHPaymentTerminal3_1_2;
-
-    // JBERC20PaymentTerminal3_1_2
-    JBERC20PaymentTerminal3_1_2 internal _jbERC20PaymentTerminal3_1_2;
-
-    // AccessJBLib
-    AccessJBLib internal _accessJBLib;
-
-    //*********************************************************************//
-    // ------------------------- internal views -------------------------- //
-    //*********************************************************************//
-
-    function multisig() internal view returns (address) {
-        return _multisig;
-    }
-
-    function jbOperatorStore() internal view returns (JBOperatorStore) {
-        return _jbOperatorStore;
-    }
-
-    function jbProjects() internal view returns (JBProjects) {
-        return _jbProjects;
-    }
-
-    function jbPrices() internal view returns (JBPrices) {
-        return _jbPrices;
-    }
-
-    function jbDirectory() internal view returns (JBDirectory) {
-        return _jbDirectory;
-    }
-
-    function jbFundingCycleStore() internal view returns (JBFundingCycleStore) {
-        return _jbFundingCycleStore;
-    }
-
-    function jbTokenStore() internal view returns (JBTokenStore) {
-        return _jbTokenStore;
-    }
-
-    function jbSplitsStore() internal view returns (JBSplitsStore) {
-        return _jbSplitsStore;
-    }
-
-    function jbController() internal view returns (JBController3_1) {
-        return _jbController;
-    }
-
-    function jbAccessConstraintStore() internal view returns (JBFundAccessConstraintsStore) {
-        return _jbFundAccessConstraintsStore;
-    }
-
-    function jbPaymentTerminalStore()
-        internal
-        view
-        returns (JBSingleTokenPaymentTerminalStore3_1_1)
-    {
-        return _jbPaymentTerminalStore3_1_1;
-    }
-
-    function jbETHPaymentTerminal() internal view returns (JBETHPaymentTerminal3_1_2) {
-        return _jbETHPaymentTerminal3_1_2;
-    }
-
-    function jbERC20PaymentTerminal() internal view returns (JBERC20PaymentTerminal3_1_2) {
-        return _jbERC20PaymentTerminal3_1_2;
-    }
-
-    function jbToken() internal view returns (JBToken) {
-        return _jbToken;
-    }
-
-    function jbLibraries() internal view returns (AccessJBLib) {
-        return _accessJBLib;
-    }
-
-    //*********************************************************************//
-    // --------------------------- test setup ---------------------------- //
-    //*********************************************************************//
-
-    // Deploys and initializes contracts for testing.
-    function setUp() public virtual {
-        // Labels
-        vm.label(_multisig, "projectOwner");
-        vm.label(_beneficiary, "beneficiary");
-
-        // JBOperatorStore
-        _jbOperatorStore = new JBOperatorStore();
-        vm.label(address(_jbOperatorStore), "JBOperatorStore");
-
-        // JBProjects
-        _jbProjects = new JBProjects(_jbOperatorStore);
-        vm.label(address(_jbProjects), "JBProjects");
-
-        // JBPrices
-        _jbPrices = new JBPrices(_multisig);
-        vm.label(address(_jbPrices), "JBPrices");
-
-        address contractAtNoncePlusOne = addressFrom(address(this), 5);
-
-        // JBFundingCycleStore
-        _jbFundingCycleStore = new JBFundingCycleStore(
-            IJBDirectory(contractAtNoncePlusOne)
-        );
-        vm.label(address(_jbFundingCycleStore), "JBFundingCycleStore");
-
-        // JBDirectory
-        _jbDirectory = new JBDirectory(
-            _jbOperatorStore,
-            _jbProjects,
-            _jbFundingCycleStore,
-            _multisig
-        );
-        vm.label(address(_jbDirectory), "JBDirectory");
-
-        // JBTokenStore
-        _jbTokenStore = new JBTokenStore(
-            _jbOperatorStore,
-            _jbProjects,
-            _jbDirectory,
-            _jbFundingCycleStore
-        );
-        vm.label(address(_jbTokenStore), "JBTokenStore");
-
-        // JBSplitsStore
-        _jbSplitsStore = new JBSplitsStore(
-            _jbOperatorStore,
-            _jbProjects,
-            _jbDirectory
-        );
-        vm.label(address(_jbSplitsStore), "JBSplitsStore");
-
-        _jbFundAccessConstraintsStore = new JBFundAccessConstraintsStore(
-            _jbDirectory
-        );
-        vm.label(address(_jbFundAccessConstraintsStore), "JBFundAccessConstraintsStore");
-
-        // JBController3_1
-        _jbController = new JBController3_1(
-            _jbOperatorStore,
-            _jbProjects,
-            _jbDirectory,
-            _jbFundingCycleStore,
-            _jbTokenStore,
-            _jbSplitsStore,
-            _jbFundAccessConstraintsStore
-        );
-        vm.label(address(_jbController), "JBController3_1");
-
-        vm.prank(_multisig);
-        _jbDirectory.setIsAllowedToSetFirstController(address(_jbController), true);
-
-        // JBETHPaymentTerminalStore
-        _jbPaymentTerminalStore3_1_1 = new JBSingleTokenPaymentTerminalStore3_1_1(
-            _jbDirectory,
-            _jbFundingCycleStore,
-            _jbPrices
-        );
-        vm.label(address(_jbPaymentTerminalStore3_1_1), "JBSingleTokenPaymentTerminalStore3_1_1");
-
-        // AccessJBLib
-        _accessJBLib = new AccessJBLib();
-
-        // JBETHPaymentTerminal3_1_2
-        _jbETHPaymentTerminal3_1_2 = new JBETHPaymentTerminal3_1_2(
-            _jbOperatorStore,
-            _jbProjects,
-            _jbDirectory,
-            _jbSplitsStore,
-            _jbPrices,
-            address(_jbPaymentTerminalStore3_1_1),
-            _multisig
-        );
-        vm.label(address(_jbETHPaymentTerminal3_1_2), "JBETHPaymentTerminal3_1_2");
-
-        vm.prank(_multisig);
-        _jbToken = new JBToken("MyToken", "MT", 1);
-
-        vm.prank(_multisig);
-        _jbToken.mint(1, _multisig, 100 * 10 ** 18);
-
-        // JBERC20PaymentTerminal3_1_2
-        _jbERC20PaymentTerminal3_1_2 = new JBERC20PaymentTerminal3_1_2(
-            _jbToken,
-            1, // JBSplitsGroupe
-            _jbOperatorStore,
-            _jbProjects,
-            _jbDirectory,
-            _jbSplitsStore,
-            _jbPrices,
-            address(_jbPaymentTerminalStore3_1_1),
-            _multisig
-        );
-
-        vm.label(address(_jbERC20PaymentTerminal3_1_2), "JBERC20PaymentTerminal3_1_2");
-    }
-
-    //https://ethereum.stackexchange.com/questions/24248/how-to-calculate-an-ethereum-contracts-address-during-its-creation-using-the-so
-    function addressFrom(address _origin, uint256 _nonce)
-        internal
-        pure
-        returns (address _address)
-    {
-        bytes memory data;
-        if (_nonce == 0x00) {
-            data = abi.encodePacked(bytes1(0xd6), bytes1(0x94), _origin, bytes1(0x80));
-        } else if (_nonce <= 0x7f) {
-            data = abi.encodePacked(bytes1(0xd6), bytes1(0x94), _origin, uint8(_nonce));
-        } else if (_nonce <= 0xff) {
-            data =
-                abi.encodePacked(bytes1(0xd7), bytes1(0x94), _origin, bytes1(0x81), uint8(_nonce));
-        } else if (_nonce <= 0xffff) {
-            data =
-                abi.encodePacked(bytes1(0xd8), bytes1(0x94), _origin, bytes1(0x82), uint16(_nonce));
-        } else if (_nonce <= 0xffffff) {
-            data =
-                abi.encodePacked(bytes1(0xd9), bytes1(0x94), _origin, bytes1(0x83), uint24(_nonce));
-        } else {
-            data =
-                abi.encodePacked(bytes1(0xda), bytes1(0x94), _origin, bytes1(0x84), uint32(_nonce));
-        }
-        bytes32 hash = keccak256(data);
-        assembly {
-            mstore(0, hash)
-            _address := mload(0)
-        }
-    }
-
->>>>>>> 99e3ab50
     function strEqual(string memory a, string memory b) internal returns (bool) {
         return keccak256(abi.encode(a)) == keccak256(abi.encode(b));
     }
