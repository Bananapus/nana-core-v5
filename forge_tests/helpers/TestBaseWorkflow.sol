// SPDX-License-Identifier: MIT
pragma solidity ^0.8.6;

import "forge-std/Test.sol";

import {IERC721} from "@openzeppelin/contracts/token/ERC721/IERC721.sol";
import {IERC721Metadata} from "@openzeppelin/contracts/token/ERC721/extensions/IERC721Metadata.sol";
import {IERC20Metadata} from "@openzeppelin/contracts/token/ERC20/extensions/IERC20Metadata.sol";
import {Ownable} from "@openzeppelin/contracts/access/Ownable.sol";
import {ERC165, IERC165} from "@openzeppelin/contracts/utils/introspection/ERC165.sol";

import {JBController3_1} from "@juicebox/JBController3_1.sol";
import {JBDirectory} from "@juicebox/JBDirectory.sol";
import {JBERC20PaymentTerminal3_1_2} from "@juicebox/JBERC20PaymentTerminal3_1_2.sol";
import {JBSingleTokenPaymentTerminalStore3_1_1} from
    "@juicebox/JBSingleTokenPaymentTerminalStore3_1_1.sol";
import {JBFundAccessConstraintsStore} from "@juicebox/JBFundAccessConstraintsStore.sol";
import {JBFundingCycleStore} from "@juicebox/JBFundingCycleStore.sol";
import {JBOperatorStore} from "@juicebox/JBOperatorStore.sol";
import {JBPrices} from "@juicebox/JBPrices.sol";
import {JBProjects} from "@juicebox/JBProjects.sol";
import {JBSplitsStore} from "@juicebox/JBSplitsStore.sol";
import {JBToken} from "@juicebox/JBToken.sol";
import {JBTokenStore} from "@juicebox/JBTokenStore.sol";
import {JBReconfigurationBufferBallot} from "@juicebox/JBReconfigurationBufferBallot.sol";
import {JBETHERC20SplitsPayerDeployer} from "@juicebox/JBETHERC20SplitsPayerDeployer.sol";
import {JBETHERC20SplitsPayer} from "@juicebox/JBETHERC20SplitsPayer.sol";
import {JBETHPaymentTerminal3_1_2} from "@juicebox/JBETHPaymentTerminal3_1_2.sol";

import {JBPayoutRedemptionPaymentTerminal3_1_2} from
    "@juicebox/abstract/JBPayoutRedemptionPaymentTerminal3_1_2.sol";
import {JBSingleTokenPaymentTerminal} from "@juicebox/abstract/JBSingleTokenPaymentTerminal.sol";

import {JBDidPayData3_1_1} from "@juicebox/structs/JBDidPayData3_1_1.sol";
import {JBDidRedeemData3_1_1} from "@juicebox/structs/JBDidRedeemData3_1_1.sol";
import {JBFee} from "@juicebox/structs/JBFee.sol";
<<<<<<< HEAD
import {JBFees} from "@juicebox/libraries/JBFees.sol";
=======
>>>>>>> 6c94c32e
import {JBFundAccessConstraints} from "@juicebox/structs/JBFundAccessConstraints.sol";
import {JBFundingCycle} from "@juicebox/structs/JBFundingCycle.sol";
import {JBFundingCycleData} from "@juicebox/structs/JBFundingCycleData.sol";
import {JBFundingCycleMetadata} from "@juicebox/structs/JBFundingCycleMetadata.sol";
import {JBFundingCycleConfiguration} from "@juicebox/structs/JBFundingCycleConfiguration.sol";
import {JBGroupedSplits} from "@juicebox/structs/JBGroupedSplits.sol";
import {JBOperatorData} from "@juicebox/structs/JBOperatorData.sol";
import {JBPayParamsData} from "@juicebox/structs/JBPayParamsData.sol";
import {JBProjectMetadata} from "@juicebox/structs/JBProjectMetadata.sol";
import {JBRedeemParamsData} from "@juicebox/structs/JBRedeemParamsData.sol";
import {JBSplit} from "@juicebox/structs/JBSplit.sol";
import {JBProjectMetadata} from "@juicebox/structs/JBProjectMetadata.sol";
import {JBGlobalFundingCycleMetadata} from "@juicebox/structs/JBGlobalFundingCycleMetadata.sol";
import {JBPayDelegateAllocation3_1_1} from "@juicebox/structs/JBPayDelegateAllocation3_1_1.sol";
import {JBTokenAmount} from "@juicebox/structs/JBTokenAmount.sol";
import {JBSplitAllocationData} from "@juicebox/structs/JBSplitAllocationData.sol";
<<<<<<< HEAD
=======

import {JBBallotState} from "@juicebox/enums/JBBallotState.sol";

>>>>>>> 6c94c32e
import {IJBPaymentTerminal} from "@juicebox/interfaces/IJBPaymentTerminal.sol";
import {IJBToken} from "@juicebox/interfaces/IJBToken.sol";

import {IJBController3_1} from "@juicebox/interfaces/IJBController3_1.sol";
import {IJBMigratable} from "@juicebox/interfaces/IJBMigratable.sol";
import {IJBOperatorStore} from "@juicebox/interfaces/IJBOperatorStore.sol";
import {IJBSingleTokenPaymentTerminalStore3_1_1} from
    "@juicebox/interfaces/IJBSingleTokenPaymentTerminalStore3_1_1.sol";
import {IJBProjects} from "@juicebox/interfaces/IJBProjects.sol";
import {IJBFundingCycleBallot} from "@juicebox/interfaces/IJBFundingCycleBallot.sol";
<<<<<<< HEAD
import {IJBPayoutRedemptionPaymentTerminal3_1} from
    "@juicebox/interfaces/IJBPayoutRedemptionPaymentTerminal3_1.sol";
=======
import {IJBPayoutRedemptionPaymentTerminal3_1_1} from
    "@juicebox/interfaces/IJBPayoutRedemptionPaymentTerminal3_1_1.sol";
>>>>>>> 6c94c32e
import {IJBDirectory} from "@juicebox/interfaces/IJBDirectory.sol";
import {IJBFundingCycleStore} from "@juicebox/interfaces/IJBFundingCycleStore.sol";
import {IJBSplitsStore} from "@juicebox/interfaces/IJBSplitsStore.sol";
import {IJBTokenStore} from "@juicebox/interfaces/IJBTokenStore.sol";
import {IJBSplitAllocator} from "@juicebox/interfaces/IJBSplitAllocator.sol";
import {IJBPayDelegate3_1_1} from "@juicebox/interfaces/IJBPayDelegate3_1_1.sol";
import {IJBFundingCycleDataSource3_1_1} from
    "@juicebox/interfaces/IJBFundingCycleDataSource3_1_1.sol";
import {IJBFeeGauge3_1} from "@juicebox/interfaces/IJBFeeGauge3_1.sol";
<<<<<<< HEAD
import {IJBPayoutRedemptionPaymentTerminal3_1} from
    "@juicebox/interfaces/IJBPayoutRedemptionPaymentTerminal3_1.sol";
=======
import {IJBPayoutRedemptionPaymentTerminal3_1_1} from
    "@juicebox/interfaces/IJBPayoutRedemptionPaymentTerminal3_1_1.sol";
>>>>>>> 6c94c32e
import {IJBFeeHoldingTerminal} from "@juicebox/interfaces/IJBFeeHoldingTerminal.sol";
import {IJBProjectPayer} from "@juicebox/interfaces/IJBProjectPayer.sol";
import {IJBOperatable} from "@juicebox/interfaces/IJBOperatable.sol";
import {IJBAllowanceTerminal3_1} from "@juicebox/interfaces/IJBAllowanceTerminal3_1.sol";
import {IJBPayoutTerminal3_1} from "@juicebox/interfaces/IJBPayoutTerminal3_1.sol";
import {IJBRedemptionTerminal} from "@juicebox/interfaces/IJBRedemptionTerminal.sol";
<<<<<<< HEAD
import {IJBSingleTokenPaymentTerminal} from "@juicebox/interfaces/IJBSingleTokenPaymentTerminal.sol";
=======
import {IJBPayoutTerminal3_1} from "@juicebox/interfaces/IJBPayoutTerminal3_1.sol";
import {IJBAllowanceTerminal3_1} from "@juicebox/interfaces/IJBAllowanceTerminal3_1.sol";
import {IJBSingleTokenPaymentTerminal} from "@juicebox/interfaces/IJBSingleTokenPaymentTerminal.sol";
import {IJBSingleTokenPaymentTerminalStore3_1_1} from
    "@juicebox/interfaces/IJBSingleTokenPaymentTerminalStore3_1_1.sol";
>>>>>>> 6c94c32e
import {IJBFundingCycleBallot} from "@juicebox/interfaces/IJBFundingCycleBallot.sol";
import {IJBPrices} from "@juicebox/interfaces/IJBPrices.sol";
import {IJBPriceFeed} from "@juicebox/interfaces/IJBPriceFeed.sol";
import {IJBSplitsPayer} from "@juicebox/interfaces/IJBSplitsPayer.sol";

import {JBTokens} from "@juicebox/libraries/JBTokens.sol";
import {JBFundingCycleMetadataResolver} from
    "@juicebox/libraries/JBFundingCycleMetadataResolver.sol";
import {JBConstants} from "@juicebox/libraries/JBConstants.sol";
import {JBSplitsGroups} from "@juicebox/libraries/JBSplitsGroups.sol";
import {JBOperations} from "@juicebox/libraries/JBOperations.sol";

import "./AccessJBLib.sol";

import "@paulrberg/contracts/math/PRBMath.sol";
import "@paulrberg/contracts/math/PRBMathUD60x18.sol";

// Base contract for Juicebox system tests.
//
// Provides common functionality, such as deploying contracts on test setup.
contract TestBaseWorkflow is Test {
    //*********************************************************************//
    // --------------------- internal stored properties ------------------- //
    //*********************************************************************//

    // Multisig address used for testing.
    address internal _multisig = address(123);

    address internal _beneficiary = address(69_420);

    // JBOperatorStore
    JBOperatorStore internal _jbOperatorStore;
    // JBProjects
    JBProjects internal _jbProjects;
    // JBPrices
    JBPrices internal _jbPrices;
    // JBDirectory
    JBDirectory internal _jbDirectory;
    // JBFundingCycleStore
    JBFundingCycleStore internal _jbFundingCycleStore;
    // JBToken
    JBToken internal _jbToken;
    // JBTokenStore
    JBTokenStore internal _jbTokenStore;
    // JBSplitsStore
    JBSplitsStore internal _jbSplitsStore;

    // JBController3_1(s)
    JBController3_1 internal _jbController;

    JBFundAccessConstraintsStore internal _jbFundAccessConstraintsStore;

    // JBETHPaymentTerminalStore
    JBSingleTokenPaymentTerminalStore3_1_1 internal _jbPaymentTerminalStore3_1_1;

    // JBETHPaymentTerminal3_1_2
    JBETHPaymentTerminal3_1_2 internal _jbETHPaymentTerminal3_1_2;

    // JBERC20PaymentTerminal3_1_2
    JBERC20PaymentTerminal3_1_2 internal _jbERC20PaymentTerminal3_1_2;

    // AccessJBLib
    AccessJBLib internal _accessJBLib;

<<<<<<< HEAD
=======
    // Default funding cycle data
    mapping(uint256 => JBFundingCycleConfiguration) public defaultCycles;
    JBFundingCycleData _defaultData;
    JBFundingCycleMetadata _defaultMetaData;
    JBGroupedSplits[] _defaultSplits;
    JBFundAccessConstraints[] _defaultFundAccess;

>>>>>>> 6c94c32e
    //*********************************************************************//
    // ------------------------- internal views -------------------------- //
    //*********************************************************************//

    function multisig() internal view returns (address) {
        return _multisig;
    }

    function jbOperatorStore() internal view returns (JBOperatorStore) {
        return _jbOperatorStore;
    }

    function jbProjects() internal view returns (JBProjects) {
        return _jbProjects;
    }

    function jbPrices() internal view returns (JBPrices) {
        return _jbPrices;
    }

    function jbDirectory() internal view returns (JBDirectory) {
        return _jbDirectory;
    }

    function jbFundingCycleStore() internal view returns (JBFundingCycleStore) {
        return _jbFundingCycleStore;
    }

    function jbTokenStore() internal view returns (JBTokenStore) {
        return _jbTokenStore;
    }

    function jbSplitsStore() internal view returns (JBSplitsStore) {
        return _jbSplitsStore;
    }

    function jbController() internal view returns (JBController3_1) {
        return _jbController;
    }

    function jbAccessConstraintStore() internal view returns (JBFundAccessConstraintsStore) {
        return _jbFundAccessConstraintsStore;
    }

    function jbPaymentTerminalStore()
        internal
        view
        returns (JBSingleTokenPaymentTerminalStore3_1_1)
    {
        return _jbPaymentTerminalStore3_1_1;
    }

    function jbETHPaymentTerminal() internal view returns (JBETHPaymentTerminal3_1_2) {
        return _jbETHPaymentTerminal3_1_2;
    }

    function jbERC20PaymentTerminal() internal view returns (JBERC20PaymentTerminal3_1_2) {
        return _jbERC20PaymentTerminal3_1_2;
    }

    function jbToken() internal view returns (JBToken) {
        return _jbToken;
    }

    function jbLibraries() internal view returns (AccessJBLib) {
        return _accessJBLib;
    }

<<<<<<< HEAD
=======
    function getDefaultCycleConfig(uint256 index)
        internal
        view
        returns (JBFundingCycleConfiguration memory)
    {
        return defaultCycles[index];
    }

>>>>>>> 6c94c32e
    //*********************************************************************//
    // --------------------------- test setup ---------------------------- //
    //*********************************************************************//

    // Deploys and initializes contracts for testing.
    function setUp() public virtual {
        // Labels
        vm.label(_multisig, "projectOwner");
        vm.label(_beneficiary, "beneficiary");

        // JBOperatorStore
        _jbOperatorStore = new JBOperatorStore();
        vm.label(address(_jbOperatorStore), "JBOperatorStore");

        // JBProjects
        _jbProjects = new JBProjects(_jbOperatorStore);
        vm.label(address(_jbProjects), "JBProjects");

        // JBPrices
        _jbPrices = new JBPrices(_multisig);
        vm.label(address(_jbPrices), "JBPrices");

        address contractAtNoncePlusOne = addressFrom(address(this), 5);

        // JBFundingCycleStore
        _jbFundingCycleStore = new JBFundingCycleStore(IJBDirectory(contractAtNoncePlusOne));
        vm.label(address(_jbFundingCycleStore), "JBFundingCycleStore");

        // JBDirectory
        _jbDirectory =
            new JBDirectory(_jbOperatorStore, _jbProjects, _jbFundingCycleStore, _multisig);
        vm.label(address(_jbDirectory), "JBDirectory");

        // JBTokenStore
        _jbTokenStore = new JBTokenStore(
      _jbOperatorStore,
      _jbProjects,
      _jbDirectory,
      _jbFundingCycleStore
    );
        vm.label(address(_jbTokenStore), "JBTokenStore");

        // JBSplitsStore
        _jbSplitsStore = new JBSplitsStore(_jbOperatorStore, _jbProjects, _jbDirectory);
        vm.label(address(_jbSplitsStore), "JBSplitsStore");

        _jbFundAccessConstraintsStore = new JBFundAccessConstraintsStore(_jbDirectory);
        vm.label(address(_jbFundAccessConstraintsStore), "JBFundAccessConstraintsStore");

        // JBController3_1
        _jbController = new JBController3_1(
      _jbOperatorStore,
      _jbProjects,
      _jbDirectory,
      _jbFundingCycleStore,
      _jbTokenStore,
      _jbSplitsStore,
      _jbFundAccessConstraintsStore
    );
        vm.label(address(_jbController), "JBController3_1");

        vm.prank(_multisig);
        _jbDirectory.setIsAllowedToSetFirstController(address(_jbController), true);

        // JBETHPaymentTerminalStore
        _jbPaymentTerminalStore3_1_1 = new JBSingleTokenPaymentTerminalStore3_1_1(
      _jbDirectory,
      _jbFundingCycleStore,
      _jbPrices
    );
        vm.label(address(_jbPaymentTerminalStore3_1_1), "JBSingleTokenPaymentTerminalStore3_1_1");

        // AccessJBLib
        _accessJBLib = new AccessJBLib();

        // JBETHPaymentTerminal3_1_2
        _jbETHPaymentTerminal3_1_2 = new JBETHPaymentTerminal3_1_2(
<<<<<<< HEAD
=======
      _accessJBLib.ETH(),
>>>>>>> 6c94c32e
      _jbOperatorStore,
      _jbProjects,
      _jbDirectory,
      _jbSplitsStore,
      _jbPrices,
      address(_jbPaymentTerminalStore3_1_1),
      _multisig
    );
        vm.label(address(_jbETHPaymentTerminal3_1_2), "JBETHPaymentTerminal3_1_2");

        vm.prank(_multisig);
        _jbToken = new JBToken('MyToken', 'MT', 1);

        vm.prank(_multisig);
        _jbToken.mint(1, _multisig, 100 * 10 ** 18);

        // JBERC20PaymentTerminal3_1_2
        _jbERC20PaymentTerminal3_1_2 = new JBERC20PaymentTerminal3_1_2(
      _jbToken,
      1, // JBSplitsGroupe
      _jbOperatorStore,
      _jbProjects,
      _jbDirectory,
      _jbSplitsStore,
      _jbPrices,
      address(_jbPaymentTerminalStore3_1_1),
      _multisig
    );

        vm.label(address(_jbERC20PaymentTerminal3_1_2), "JBERC20PaymentTerminal3_1_2");
    }

    //https://ethereum.stackexchange.com/questions/24248/how-to-calculate-an-ethereum-contracts-address-during-its-creation-using-the-so
    function addressFrom(address _origin, uint256 _nonce)
        internal
        pure
        returns (address _address)
    {
        bytes memory data;
        if (_nonce == 0x00) {
            data = abi.encodePacked(bytes1(0xd6), bytes1(0x94), _origin, bytes1(0x80));
        } else if (_nonce <= 0x7f) {
            data = abi.encodePacked(bytes1(0xd6), bytes1(0x94), _origin, uint8(_nonce));
        } else if (_nonce <= 0xff) {
            data =
                abi.encodePacked(bytes1(0xd7), bytes1(0x94), _origin, bytes1(0x81), uint8(_nonce));
        } else if (_nonce <= 0xffff) {
            data =
                abi.encodePacked(bytes1(0xd8), bytes1(0x94), _origin, bytes1(0x82), uint16(_nonce));
        } else if (_nonce <= 0xffffff) {
            data =
                abi.encodePacked(bytes1(0xd9), bytes1(0x94), _origin, bytes1(0x83), uint24(_nonce));
        } else {
            data =
                abi.encodePacked(bytes1(0xda), bytes1(0x94), _origin, bytes1(0x84), uint32(_nonce));
        }
        bytes32 hash = keccak256(data);
        assembly {
            mstore(0, hash)
            _address := mload(0)
        }
    }

    function strEqual(string memory a, string memory b) internal returns (bool) {
        return keccak256(abi.encode(a)) == keccak256(abi.encode(b));
    }
}<|MERGE_RESOLUTION|>--- conflicted
+++ resolved
@@ -1,317 +1,257 @@
 // SPDX-License-Identifier: MIT
 pragma solidity ^0.8.6;
 
-import "forge-std/Test.sol";
-
-import {IERC721} from "@openzeppelin/contracts/token/ERC721/IERC721.sol";
-import {IERC721Metadata} from "@openzeppelin/contracts/token/ERC721/extensions/IERC721Metadata.sol";
-import {IERC20Metadata} from "@openzeppelin/contracts/token/ERC20/extensions/IERC20Metadata.sol";
-import {Ownable} from "@openzeppelin/contracts/access/Ownable.sol";
-import {ERC165, IERC165} from "@openzeppelin/contracts/utils/introspection/ERC165.sol";
-
-import {JBController3_1} from "@juicebox/JBController3_1.sol";
-import {JBDirectory} from "@juicebox/JBDirectory.sol";
-import {JBERC20PaymentTerminal3_1_2} from "@juicebox/JBERC20PaymentTerminal3_1_2.sol";
-import {JBSingleTokenPaymentTerminalStore3_1_1} from
-    "@juicebox/JBSingleTokenPaymentTerminalStore3_1_1.sol";
-import {JBFundAccessConstraintsStore} from "@juicebox/JBFundAccessConstraintsStore.sol";
-import {JBFundingCycleStore} from "@juicebox/JBFundingCycleStore.sol";
-import {JBOperatorStore} from "@juicebox/JBOperatorStore.sol";
-import {JBPrices} from "@juicebox/JBPrices.sol";
-import {JBProjects} from "@juicebox/JBProjects.sol";
-import {JBSplitsStore} from "@juicebox/JBSplitsStore.sol";
-import {JBToken} from "@juicebox/JBToken.sol";
-import {JBTokenStore} from "@juicebox/JBTokenStore.sol";
-import {JBReconfigurationBufferBallot} from "@juicebox/JBReconfigurationBufferBallot.sol";
-import {JBETHERC20SplitsPayerDeployer} from "@juicebox/JBETHERC20SplitsPayerDeployer.sol";
-import {JBETHERC20SplitsPayer} from "@juicebox/JBETHERC20SplitsPayer.sol";
-import {JBETHPaymentTerminal3_1_2} from "@juicebox/JBETHPaymentTerminal3_1_2.sol";
-
-import {JBPayoutRedemptionPaymentTerminal3_1_2} from
-    "@juicebox/abstract/JBPayoutRedemptionPaymentTerminal3_1_2.sol";
-import {JBSingleTokenPaymentTerminal} from "@juicebox/abstract/JBSingleTokenPaymentTerminal.sol";
-
-import {JBDidPayData3_1_1} from "@juicebox/structs/JBDidPayData3_1_1.sol";
-import {JBDidRedeemData3_1_1} from "@juicebox/structs/JBDidRedeemData3_1_1.sol";
-import {JBFee} from "@juicebox/structs/JBFee.sol";
-<<<<<<< HEAD
-import {JBFees} from "@juicebox/libraries/JBFees.sol";
-=======
->>>>>>> 6c94c32e
-import {JBFundAccessConstraints} from "@juicebox/structs/JBFundAccessConstraints.sol";
-import {JBFundingCycle} from "@juicebox/structs/JBFundingCycle.sol";
-import {JBFundingCycleData} from "@juicebox/structs/JBFundingCycleData.sol";
-import {JBFundingCycleMetadata} from "@juicebox/structs/JBFundingCycleMetadata.sol";
-import {JBFundingCycleConfiguration} from "@juicebox/structs/JBFundingCycleConfiguration.sol";
-import {JBGroupedSplits} from "@juicebox/structs/JBGroupedSplits.sol";
-import {JBOperatorData} from "@juicebox/structs/JBOperatorData.sol";
-import {JBPayParamsData} from "@juicebox/structs/JBPayParamsData.sol";
-import {JBProjectMetadata} from "@juicebox/structs/JBProjectMetadata.sol";
-import {JBRedeemParamsData} from "@juicebox/structs/JBRedeemParamsData.sol";
-import {JBSplit} from "@juicebox/structs/JBSplit.sol";
-import {JBProjectMetadata} from "@juicebox/structs/JBProjectMetadata.sol";
-import {JBGlobalFundingCycleMetadata} from "@juicebox/structs/JBGlobalFundingCycleMetadata.sol";
-import {JBPayDelegateAllocation3_1_1} from "@juicebox/structs/JBPayDelegateAllocation3_1_1.sol";
-import {JBTokenAmount} from "@juicebox/structs/JBTokenAmount.sol";
-import {JBSplitAllocationData} from "@juicebox/structs/JBSplitAllocationData.sol";
-<<<<<<< HEAD
-=======
-
-import {JBBallotState} from "@juicebox/enums/JBBallotState.sol";
-
->>>>>>> 6c94c32e
-import {IJBPaymentTerminal} from "@juicebox/interfaces/IJBPaymentTerminal.sol";
-import {IJBToken} from "@juicebox/interfaces/IJBToken.sol";
-
-import {IJBController3_1} from "@juicebox/interfaces/IJBController3_1.sol";
-import {IJBMigratable} from "@juicebox/interfaces/IJBMigratable.sol";
-import {IJBOperatorStore} from "@juicebox/interfaces/IJBOperatorStore.sol";
-import {IJBSingleTokenPaymentTerminalStore3_1_1} from
-    "@juicebox/interfaces/IJBSingleTokenPaymentTerminalStore3_1_1.sol";
-import {IJBProjects} from "@juicebox/interfaces/IJBProjects.sol";
-import {IJBFundingCycleBallot} from "@juicebox/interfaces/IJBFundingCycleBallot.sol";
-<<<<<<< HEAD
-import {IJBPayoutRedemptionPaymentTerminal3_1} from
-    "@juicebox/interfaces/IJBPayoutRedemptionPaymentTerminal3_1.sol";
-=======
-import {IJBPayoutRedemptionPaymentTerminal3_1_1} from
-    "@juicebox/interfaces/IJBPayoutRedemptionPaymentTerminal3_1_1.sol";
->>>>>>> 6c94c32e
-import {IJBDirectory} from "@juicebox/interfaces/IJBDirectory.sol";
-import {IJBFundingCycleStore} from "@juicebox/interfaces/IJBFundingCycleStore.sol";
-import {IJBSplitsStore} from "@juicebox/interfaces/IJBSplitsStore.sol";
-import {IJBTokenStore} from "@juicebox/interfaces/IJBTokenStore.sol";
-import {IJBSplitAllocator} from "@juicebox/interfaces/IJBSplitAllocator.sol";
-import {IJBPayDelegate3_1_1} from "@juicebox/interfaces/IJBPayDelegate3_1_1.sol";
-import {IJBFundingCycleDataSource3_1_1} from
-    "@juicebox/interfaces/IJBFundingCycleDataSource3_1_1.sol";
-import {IJBFeeGauge3_1} from "@juicebox/interfaces/IJBFeeGauge3_1.sol";
-<<<<<<< HEAD
-import {IJBPayoutRedemptionPaymentTerminal3_1} from
-    "@juicebox/interfaces/IJBPayoutRedemptionPaymentTerminal3_1.sol";
-=======
-import {IJBPayoutRedemptionPaymentTerminal3_1_1} from
-    "@juicebox/interfaces/IJBPayoutRedemptionPaymentTerminal3_1_1.sol";
->>>>>>> 6c94c32e
-import {IJBFeeHoldingTerminal} from "@juicebox/interfaces/IJBFeeHoldingTerminal.sol";
-import {IJBProjectPayer} from "@juicebox/interfaces/IJBProjectPayer.sol";
-import {IJBOperatable} from "@juicebox/interfaces/IJBOperatable.sol";
-import {IJBAllowanceTerminal3_1} from "@juicebox/interfaces/IJBAllowanceTerminal3_1.sol";
-import {IJBPayoutTerminal3_1} from "@juicebox/interfaces/IJBPayoutTerminal3_1.sol";
-import {IJBRedemptionTerminal} from "@juicebox/interfaces/IJBRedemptionTerminal.sol";
-<<<<<<< HEAD
-import {IJBSingleTokenPaymentTerminal} from "@juicebox/interfaces/IJBSingleTokenPaymentTerminal.sol";
-=======
-import {IJBPayoutTerminal3_1} from "@juicebox/interfaces/IJBPayoutTerminal3_1.sol";
-import {IJBAllowanceTerminal3_1} from "@juicebox/interfaces/IJBAllowanceTerminal3_1.sol";
-import {IJBSingleTokenPaymentTerminal} from "@juicebox/interfaces/IJBSingleTokenPaymentTerminal.sol";
-import {IJBSingleTokenPaymentTerminalStore3_1_1} from
-    "@juicebox/interfaces/IJBSingleTokenPaymentTerminalStore3_1_1.sol";
->>>>>>> 6c94c32e
-import {IJBFundingCycleBallot} from "@juicebox/interfaces/IJBFundingCycleBallot.sol";
-import {IJBPrices} from "@juicebox/interfaces/IJBPrices.sol";
-import {IJBPriceFeed} from "@juicebox/interfaces/IJBPriceFeed.sol";
-import {IJBSplitsPayer} from "@juicebox/interfaces/IJBSplitsPayer.sol";
-
-import {JBTokens} from "@juicebox/libraries/JBTokens.sol";
-import {JBFundingCycleMetadataResolver} from
-    "@juicebox/libraries/JBFundingCycleMetadataResolver.sol";
-import {JBConstants} from "@juicebox/libraries/JBConstants.sol";
-import {JBSplitsGroups} from "@juicebox/libraries/JBSplitsGroups.sol";
-import {JBOperations} from "@juicebox/libraries/JBOperations.sol";
-
-import "./AccessJBLib.sol";
-
-import "@paulrberg/contracts/math/PRBMath.sol";
-import "@paulrberg/contracts/math/PRBMathUD60x18.sol";
+import 'forge-std/Test.sol';
+
+import {IERC721} from '@openzeppelin/contracts/token/ERC721/IERC721.sol';
+import {IERC721Metadata} from '@openzeppelin/contracts/token/ERC721/extensions/IERC721Metadata.sol';
+import {IERC20Metadata} from '@openzeppelin/contracts/token/ERC20/extensions/IERC20Metadata.sol';
+import {Ownable} from '@openzeppelin/contracts/access/Ownable.sol';
+import {ERC165, IERC165} from '@openzeppelin/contracts/utils/introspection/ERC165.sol';
+
+import {JBController3_1} from '@juicebox/JBController3_1.sol';
+import {JBDirectory} from '@juicebox/JBDirectory.sol';
+import {JBERC20PaymentTerminal3_1_2} from '@juicebox/JBERC20PaymentTerminal3_1_2.sol';
+import {JBSingleTokenPaymentTerminalStore3_1_1} from '@juicebox/JBSingleTokenPaymentTerminalStore3_1_1.sol';
+import {JBFundAccessConstraintsStore} from '@juicebox/JBFundAccessConstraintsStore.sol';
+import {JBFundingCycleStore} from '@juicebox/JBFundingCycleStore.sol';
+import {JBOperatorStore} from '@juicebox/JBOperatorStore.sol';
+import {JBPrices} from '@juicebox/JBPrices.sol';
+import {JBProjects} from '@juicebox/JBProjects.sol';
+import {JBSplitsStore} from '@juicebox/JBSplitsStore.sol';
+import {JBToken} from '@juicebox/JBToken.sol';
+import {JBTokenStore} from '@juicebox/JBTokenStore.sol';
+import {JBReconfigurationBufferBallot} from '@juicebox/JBReconfigurationBufferBallot.sol';
+import {JBETHERC20SplitsPayerDeployer} from '@juicebox/JBETHERC20SplitsPayerDeployer.sol';
+import {JBETHERC20SplitsPayer} from '@juicebox/JBETHERC20SplitsPayer.sol';
+import {JBETHPaymentTerminal3_1_2} from '@juicebox/JBETHPaymentTerminal3_1_2.sol';
+
+import {JBPayoutRedemptionPaymentTerminal3_1_2} from '@juicebox/abstract/JBPayoutRedemptionPaymentTerminal3_1_2.sol';
+import {JBSingleTokenPaymentTerminal} from '@juicebox/abstract/JBSingleTokenPaymentTerminal.sol';
+
+import {JBDidPayData3_1_1} from '@juicebox/structs/JBDidPayData3_1_1.sol';
+import {JBDidRedeemData3_1_1} from '@juicebox/structs/JBDidRedeemData3_1_1.sol';
+import {JBFee} from '@juicebox/structs/JBFee.sol';
+import {JBFees} from '@juicebox/libraries/JBFees.sol';
+import {JBFundAccessConstraints} from '@juicebox/structs/JBFundAccessConstraints.sol';
+import {JBFundingCycle} from '@juicebox/structs/JBFundingCycle.sol';
+import {JBFundingCycleData} from '@juicebox/structs/JBFundingCycleData.sol';
+import {JBFundingCycleMetadata} from '@juicebox/structs/JBFundingCycleMetadata.sol';
+import {JBFundingCycleConfiguration} from '@juicebox/structs/JBFundingCycleConfiguration.sol';
+import {JBGroupedSplits} from '@juicebox/structs/JBGroupedSplits.sol';
+import {JBOperatorData} from '@juicebox/structs/JBOperatorData.sol';
+import {JBPayParamsData} from '@juicebox/structs/JBPayParamsData.sol';
+import {JBProjectMetadata} from '@juicebox/structs/JBProjectMetadata.sol';
+import {JBRedeemParamsData} from '@juicebox/structs/JBRedeemParamsData.sol';
+import {JBSplit} from '@juicebox/structs/JBSplit.sol';
+import {JBProjectMetadata} from '@juicebox/structs/JBProjectMetadata.sol';
+import {JBGlobalFundingCycleMetadata} from '@juicebox/structs/JBGlobalFundingCycleMetadata.sol';
+import {JBPayDelegateAllocation3_1_1} from '@juicebox/structs/JBPayDelegateAllocation3_1_1.sol';
+import {JBTokenAmount} from '@juicebox/structs/JBTokenAmount.sol';
+import {JBSplitAllocationData} from '@juicebox/structs/JBSplitAllocationData.sol';
+import {IJBPaymentTerminal} from '@juicebox/interfaces/IJBPaymentTerminal.sol';
+import {IJBToken} from '@juicebox/interfaces/IJBToken.sol';
+
+import {IJBController3_1} from '@juicebox/interfaces/IJBController3_1.sol';
+import {IJBMigratable} from '@juicebox/interfaces/IJBMigratable.sol';
+import {IJBOperatorStore} from '@juicebox/interfaces/IJBOperatorStore.sol';
+import {IJBSingleTokenPaymentTerminalStore3_1_1} from '@juicebox/interfaces/IJBSingleTokenPaymentTerminalStore3_1_1.sol';
+import {IJBProjects} from '@juicebox/interfaces/IJBProjects.sol';
+import {IJBFundingCycleBallot} from '@juicebox/interfaces/IJBFundingCycleBallot.sol';
+import {IJBPayoutRedemptionPaymentTerminal3_1} from '@juicebox/interfaces/IJBPayoutRedemptionPaymentTerminal3_1.sol';
+import {IJBDirectory} from '@juicebox/interfaces/IJBDirectory.sol';
+import {IJBFundingCycleStore} from '@juicebox/interfaces/IJBFundingCycleStore.sol';
+import {IJBSplitsStore} from '@juicebox/interfaces/IJBSplitsStore.sol';
+import {IJBTokenStore} from '@juicebox/interfaces/IJBTokenStore.sol';
+import {IJBSplitAllocator} from '@juicebox/interfaces/IJBSplitAllocator.sol';
+import {IJBPayDelegate3_1_1} from '@juicebox/interfaces/IJBPayDelegate3_1_1.sol';
+import {IJBFundingCycleDataSource3_1_1} from '@juicebox/interfaces/IJBFundingCycleDataSource3_1_1.sol';
+import {IJBFeeGauge3_1} from '@juicebox/interfaces/IJBFeeGauge3_1.sol';
+import {IJBPayoutRedemptionPaymentTerminal3_1} from '@juicebox/interfaces/IJBPayoutRedemptionPaymentTerminal3_1.sol';
+import {IJBFeeHoldingTerminal} from '@juicebox/interfaces/IJBFeeHoldingTerminal.sol';
+import {IJBProjectPayer} from '@juicebox/interfaces/IJBProjectPayer.sol';
+import {IJBOperatable} from '@juicebox/interfaces/IJBOperatable.sol';
+import {IJBAllowanceTerminal3_1} from '@juicebox/interfaces/IJBAllowanceTerminal3_1.sol';
+import {IJBPayoutTerminal3_1} from '@juicebox/interfaces/IJBPayoutTerminal3_1.sol';
+import {IJBRedemptionTerminal} from '@juicebox/interfaces/IJBRedemptionTerminal.sol';
+import {IJBSingleTokenPaymentTerminal} from '@juicebox/interfaces/IJBSingleTokenPaymentTerminal.sol';
+import {IJBFundingCycleBallot} from '@juicebox/interfaces/IJBFundingCycleBallot.sol';
+import {IJBPrices} from '@juicebox/interfaces/IJBPrices.sol';
+import {IJBPriceFeed} from '@juicebox/interfaces/IJBPriceFeed.sol';
+import {IJBSplitsPayer} from '@juicebox/interfaces/IJBSplitsPayer.sol';
+
+import {JBTokens} from '@juicebox/libraries/JBTokens.sol';
+import {JBFundingCycleMetadataResolver} from '@juicebox/libraries/JBFundingCycleMetadataResolver.sol';
+import {JBConstants} from '@juicebox/libraries/JBConstants.sol';
+import {JBSplitsGroups} from '@juicebox/libraries/JBSplitsGroups.sol';
+import {JBOperations} from '@juicebox/libraries/JBOperations.sol';
+
+import './AccessJBLib.sol';
+
+import '@paulrberg/contracts/math/PRBMath.sol';
+import '@paulrberg/contracts/math/PRBMathUD60x18.sol';
 
 // Base contract for Juicebox system tests.
 //
 // Provides common functionality, such as deploying contracts on test setup.
 contract TestBaseWorkflow is Test {
-    //*********************************************************************//
-    // --------------------- internal stored properties ------------------- //
-    //*********************************************************************//
-
-    // Multisig address used for testing.
-    address internal _multisig = address(123);
-
-    address internal _beneficiary = address(69_420);
+  //*********************************************************************//
+  // --------------------- internal stored properties ------------------- //
+  //*********************************************************************//
+
+  // Multisig address used for testing.
+  address internal _multisig = address(123);
+
+  address internal _beneficiary = address(69_420);
+
+  // JBOperatorStore
+  JBOperatorStore internal _jbOperatorStore;
+  // JBProjects
+  JBProjects internal _jbProjects;
+  // JBPrices
+  JBPrices internal _jbPrices;
+  // JBDirectory
+  JBDirectory internal _jbDirectory;
+  // JBFundingCycleStore
+  JBFundingCycleStore internal _jbFundingCycleStore;
+  // JBToken
+  JBToken internal _jbToken;
+  // JBTokenStore
+  JBTokenStore internal _jbTokenStore;
+  // JBSplitsStore
+  JBSplitsStore internal _jbSplitsStore;
+
+  // JBController3_1(s)
+  JBController3_1 internal _jbController;
+
+  JBFundAccessConstraintsStore internal _jbFundAccessConstraintsStore;
+
+  // JBETHPaymentTerminalStore
+  JBSingleTokenPaymentTerminalStore3_1_1 internal _jbPaymentTerminalStore3_1_1;
+
+  // JBETHPaymentTerminal3_1_2
+  JBETHPaymentTerminal3_1_2 internal _jbETHPaymentTerminal3_1_2;
+
+  // JBERC20PaymentTerminal3_1_2
+  JBERC20PaymentTerminal3_1_2 internal _jbERC20PaymentTerminal3_1_2;
+
+  // AccessJBLib
+  AccessJBLib internal _accessJBLib;
+
+  //*********************************************************************//
+  // ------------------------- internal views -------------------------- //
+  //*********************************************************************//
+
+  function multisig() internal view returns (address) {
+    return _multisig;
+  }
+
+  function jbOperatorStore() internal view returns (JBOperatorStore) {
+    return _jbOperatorStore;
+  }
+
+  function jbProjects() internal view returns (JBProjects) {
+    return _jbProjects;
+  }
+
+  function jbPrices() internal view returns (JBPrices) {
+    return _jbPrices;
+  }
+
+  function jbDirectory() internal view returns (JBDirectory) {
+    return _jbDirectory;
+  }
+
+  function jbFundingCycleStore() internal view returns (JBFundingCycleStore) {
+    return _jbFundingCycleStore;
+  }
+
+  function jbTokenStore() internal view returns (JBTokenStore) {
+    return _jbTokenStore;
+  }
+
+  function jbSplitsStore() internal view returns (JBSplitsStore) {
+    return _jbSplitsStore;
+  }
+
+  function jbController() internal view returns (JBController3_1) {
+    return _jbController;
+  }
+
+  function jbAccessConstraintStore() internal view returns (JBFundAccessConstraintsStore) {
+    return _jbFundAccessConstraintsStore;
+  }
+
+  function jbPaymentTerminalStore() internal view returns (JBSingleTokenPaymentTerminalStore3_1_1) {
+    return _jbPaymentTerminalStore3_1_1;
+  }
+
+  function jbETHPaymentTerminal() internal view returns (JBETHPaymentTerminal3_1_2) {
+    return _jbETHPaymentTerminal3_1_2;
+  }
+
+  function jbERC20PaymentTerminal() internal view returns (JBERC20PaymentTerminal3_1_2) {
+    return _jbERC20PaymentTerminal3_1_2;
+  }
+
+  function jbToken() internal view returns (JBToken) {
+    return _jbToken;
+  }
+
+  function jbLibraries() internal view returns (AccessJBLib) {
+    return _accessJBLib;
+  }
+
+  //*********************************************************************//
+  // --------------------------- test setup ---------------------------- //
+  //*********************************************************************//
+
+  // Deploys and initializes contracts for testing.
+  function setUp() public virtual {
+    // Labels
+    vm.label(_multisig, 'projectOwner');
+    vm.label(_beneficiary, 'beneficiary');
 
     // JBOperatorStore
-    JBOperatorStore internal _jbOperatorStore;
+    _jbOperatorStore = new JBOperatorStore();
+    vm.label(address(_jbOperatorStore), 'JBOperatorStore');
+
     // JBProjects
-    JBProjects internal _jbProjects;
+    _jbProjects = new JBProjects(_jbOperatorStore);
+    vm.label(address(_jbProjects), 'JBProjects');
+
     // JBPrices
-    JBPrices internal _jbPrices;
+    _jbPrices = new JBPrices(_multisig);
+    vm.label(address(_jbPrices), 'JBPrices');
+
+    address contractAtNoncePlusOne = addressFrom(address(this), 5);
+
+    // JBFundingCycleStore
+    _jbFundingCycleStore = new JBFundingCycleStore(IJBDirectory(contractAtNoncePlusOne));
+    vm.label(address(_jbFundingCycleStore), 'JBFundingCycleStore');
+
     // JBDirectory
-    JBDirectory internal _jbDirectory;
-    // JBFundingCycleStore
-    JBFundingCycleStore internal _jbFundingCycleStore;
-    // JBToken
-    JBToken internal _jbToken;
+    _jbDirectory = new JBDirectory(_jbOperatorStore, _jbProjects, _jbFundingCycleStore, _multisig);
+    vm.label(address(_jbDirectory), 'JBDirectory');
+
     // JBTokenStore
-    JBTokenStore internal _jbTokenStore;
-    // JBSplitsStore
-    JBSplitsStore internal _jbSplitsStore;
-
-    // JBController3_1(s)
-    JBController3_1 internal _jbController;
-
-    JBFundAccessConstraintsStore internal _jbFundAccessConstraintsStore;
-
-    // JBETHPaymentTerminalStore
-    JBSingleTokenPaymentTerminalStore3_1_1 internal _jbPaymentTerminalStore3_1_1;
-
-    // JBETHPaymentTerminal3_1_2
-    JBETHPaymentTerminal3_1_2 internal _jbETHPaymentTerminal3_1_2;
-
-    // JBERC20PaymentTerminal3_1_2
-    JBERC20PaymentTerminal3_1_2 internal _jbERC20PaymentTerminal3_1_2;
-
-    // AccessJBLib
-    AccessJBLib internal _accessJBLib;
-
-<<<<<<< HEAD
-=======
-    // Default funding cycle data
-    mapping(uint256 => JBFundingCycleConfiguration) public defaultCycles;
-    JBFundingCycleData _defaultData;
-    JBFundingCycleMetadata _defaultMetaData;
-    JBGroupedSplits[] _defaultSplits;
-    JBFundAccessConstraints[] _defaultFundAccess;
-
->>>>>>> 6c94c32e
-    //*********************************************************************//
-    // ------------------------- internal views -------------------------- //
-    //*********************************************************************//
-
-    function multisig() internal view returns (address) {
-        return _multisig;
-    }
-
-    function jbOperatorStore() internal view returns (JBOperatorStore) {
-        return _jbOperatorStore;
-    }
-
-    function jbProjects() internal view returns (JBProjects) {
-        return _jbProjects;
-    }
-
-    function jbPrices() internal view returns (JBPrices) {
-        return _jbPrices;
-    }
-
-    function jbDirectory() internal view returns (JBDirectory) {
-        return _jbDirectory;
-    }
-
-    function jbFundingCycleStore() internal view returns (JBFundingCycleStore) {
-        return _jbFundingCycleStore;
-    }
-
-    function jbTokenStore() internal view returns (JBTokenStore) {
-        return _jbTokenStore;
-    }
-
-    function jbSplitsStore() internal view returns (JBSplitsStore) {
-        return _jbSplitsStore;
-    }
-
-    function jbController() internal view returns (JBController3_1) {
-        return _jbController;
-    }
-
-    function jbAccessConstraintStore() internal view returns (JBFundAccessConstraintsStore) {
-        return _jbFundAccessConstraintsStore;
-    }
-
-    function jbPaymentTerminalStore()
-        internal
-        view
-        returns (JBSingleTokenPaymentTerminalStore3_1_1)
-    {
-        return _jbPaymentTerminalStore3_1_1;
-    }
-
-    function jbETHPaymentTerminal() internal view returns (JBETHPaymentTerminal3_1_2) {
-        return _jbETHPaymentTerminal3_1_2;
-    }
-
-    function jbERC20PaymentTerminal() internal view returns (JBERC20PaymentTerminal3_1_2) {
-        return _jbERC20PaymentTerminal3_1_2;
-    }
-
-    function jbToken() internal view returns (JBToken) {
-        return _jbToken;
-    }
-
-    function jbLibraries() internal view returns (AccessJBLib) {
-        return _accessJBLib;
-    }
-
-<<<<<<< HEAD
-=======
-    function getDefaultCycleConfig(uint256 index)
-        internal
-        view
-        returns (JBFundingCycleConfiguration memory)
-    {
-        return defaultCycles[index];
-    }
-
->>>>>>> 6c94c32e
-    //*********************************************************************//
-    // --------------------------- test setup ---------------------------- //
-    //*********************************************************************//
-
-    // Deploys and initializes contracts for testing.
-    function setUp() public virtual {
-        // Labels
-        vm.label(_multisig, "projectOwner");
-        vm.label(_beneficiary, "beneficiary");
-
-        // JBOperatorStore
-        _jbOperatorStore = new JBOperatorStore();
-        vm.label(address(_jbOperatorStore), "JBOperatorStore");
-
-        // JBProjects
-        _jbProjects = new JBProjects(_jbOperatorStore);
-        vm.label(address(_jbProjects), "JBProjects");
-
-        // JBPrices
-        _jbPrices = new JBPrices(_multisig);
-        vm.label(address(_jbPrices), "JBPrices");
-
-        address contractAtNoncePlusOne = addressFrom(address(this), 5);
-
-        // JBFundingCycleStore
-        _jbFundingCycleStore = new JBFundingCycleStore(IJBDirectory(contractAtNoncePlusOne));
-        vm.label(address(_jbFundingCycleStore), "JBFundingCycleStore");
-
-        // JBDirectory
-        _jbDirectory =
-            new JBDirectory(_jbOperatorStore, _jbProjects, _jbFundingCycleStore, _multisig);
-        vm.label(address(_jbDirectory), "JBDirectory");
-
-        // JBTokenStore
-        _jbTokenStore = new JBTokenStore(
+    _jbTokenStore = new JBTokenStore(
       _jbOperatorStore,
       _jbProjects,
       _jbDirectory,
       _jbFundingCycleStore
     );
-        vm.label(address(_jbTokenStore), "JBTokenStore");
-
-        // JBSplitsStore
-        _jbSplitsStore = new JBSplitsStore(_jbOperatorStore, _jbProjects, _jbDirectory);
-        vm.label(address(_jbSplitsStore), "JBSplitsStore");
-
-        _jbFundAccessConstraintsStore = new JBFundAccessConstraintsStore(_jbDirectory);
-        vm.label(address(_jbFundAccessConstraintsStore), "JBFundAccessConstraintsStore");
-
-        // JBController3_1
-        _jbController = new JBController3_1(
+    vm.label(address(_jbTokenStore), 'JBTokenStore');
+
+    // JBSplitsStore
+    _jbSplitsStore = new JBSplitsStore(_jbOperatorStore, _jbProjects, _jbDirectory);
+    vm.label(address(_jbSplitsStore), 'JBSplitsStore');
+
+    _jbFundAccessConstraintsStore = new JBFundAccessConstraintsStore(_jbDirectory);
+    vm.label(address(_jbFundAccessConstraintsStore), 'JBFundAccessConstraintsStore');
+
+    // JBController3_1
+    _jbController = new JBController3_1(
       _jbOperatorStore,
       _jbProjects,
       _jbDirectory,
@@ -320,28 +260,24 @@
       _jbSplitsStore,
       _jbFundAccessConstraintsStore
     );
-        vm.label(address(_jbController), "JBController3_1");
-
-        vm.prank(_multisig);
-        _jbDirectory.setIsAllowedToSetFirstController(address(_jbController), true);
-
-        // JBETHPaymentTerminalStore
-        _jbPaymentTerminalStore3_1_1 = new JBSingleTokenPaymentTerminalStore3_1_1(
+    vm.label(address(_jbController), 'JBController3_1');
+
+    vm.prank(_multisig);
+    _jbDirectory.setIsAllowedToSetFirstController(address(_jbController), true);
+
+    // JBETHPaymentTerminalStore
+    _jbPaymentTerminalStore3_1_1 = new JBSingleTokenPaymentTerminalStore3_1_1(
       _jbDirectory,
       _jbFundingCycleStore,
       _jbPrices
     );
-        vm.label(address(_jbPaymentTerminalStore3_1_1), "JBSingleTokenPaymentTerminalStore3_1_1");
-
-        // AccessJBLib
-        _accessJBLib = new AccessJBLib();
-
-        // JBETHPaymentTerminal3_1_2
-        _jbETHPaymentTerminal3_1_2 = new JBETHPaymentTerminal3_1_2(
-<<<<<<< HEAD
-=======
-      _accessJBLib.ETH(),
->>>>>>> 6c94c32e
+    vm.label(address(_jbPaymentTerminalStore3_1_1), 'JBSingleTokenPaymentTerminalStore3_1_1');
+
+    // AccessJBLib
+    _accessJBLib = new AccessJBLib();
+
+    // JBETHPaymentTerminal3_1_2
+    _jbETHPaymentTerminal3_1_2 = new JBETHPaymentTerminal3_1_2(
       _jbOperatorStore,
       _jbProjects,
       _jbDirectory,
@@ -350,16 +286,16 @@
       address(_jbPaymentTerminalStore3_1_1),
       _multisig
     );
-        vm.label(address(_jbETHPaymentTerminal3_1_2), "JBETHPaymentTerminal3_1_2");
-
-        vm.prank(_multisig);
-        _jbToken = new JBToken('MyToken', 'MT', 1);
-
-        vm.prank(_multisig);
-        _jbToken.mint(1, _multisig, 100 * 10 ** 18);
-
-        // JBERC20PaymentTerminal3_1_2
-        _jbERC20PaymentTerminal3_1_2 = new JBERC20PaymentTerminal3_1_2(
+    vm.label(address(_jbETHPaymentTerminal3_1_2), 'JBETHPaymentTerminal3_1_2');
+
+    vm.prank(_multisig);
+    _jbToken = new JBToken('MyToken', 'MT', 1);
+
+    vm.prank(_multisig);
+    _jbToken.mint(1, _multisig, 100 * 10 ** 18);
+
+    // JBERC20PaymentTerminal3_1_2
+    _jbERC20PaymentTerminal3_1_2 = new JBERC20PaymentTerminal3_1_2(
       _jbToken,
       1, // JBSplitsGroupe
       _jbOperatorStore,
@@ -371,41 +307,33 @@
       _multisig
     );
 
-        vm.label(address(_jbERC20PaymentTerminal3_1_2), "JBERC20PaymentTerminal3_1_2");
+    vm.label(address(_jbERC20PaymentTerminal3_1_2), 'JBERC20PaymentTerminal3_1_2');
+  }
+
+  //https://ethereum.stackexchange.com/questions/24248/how-to-calculate-an-ethereum-contracts-address-during-its-creation-using-the-so
+  function addressFrom(address _origin, uint256 _nonce) internal pure returns (address _address) {
+    bytes memory data;
+    if (_nonce == 0x00) {
+      data = abi.encodePacked(bytes1(0xd6), bytes1(0x94), _origin, bytes1(0x80));
+    } else if (_nonce <= 0x7f) {
+      data = abi.encodePacked(bytes1(0xd6), bytes1(0x94), _origin, uint8(_nonce));
+    } else if (_nonce <= 0xff) {
+      data = abi.encodePacked(bytes1(0xd7), bytes1(0x94), _origin, bytes1(0x81), uint8(_nonce));
+    } else if (_nonce <= 0xffff) {
+      data = abi.encodePacked(bytes1(0xd8), bytes1(0x94), _origin, bytes1(0x82), uint16(_nonce));
+    } else if (_nonce <= 0xffffff) {
+      data = abi.encodePacked(bytes1(0xd9), bytes1(0x94), _origin, bytes1(0x83), uint24(_nonce));
+    } else {
+      data = abi.encodePacked(bytes1(0xda), bytes1(0x94), _origin, bytes1(0x84), uint32(_nonce));
     }
-
-    //https://ethereum.stackexchange.com/questions/24248/how-to-calculate-an-ethereum-contracts-address-during-its-creation-using-the-so
-    function addressFrom(address _origin, uint256 _nonce)
-        internal
-        pure
-        returns (address _address)
-    {
-        bytes memory data;
-        if (_nonce == 0x00) {
-            data = abi.encodePacked(bytes1(0xd6), bytes1(0x94), _origin, bytes1(0x80));
-        } else if (_nonce <= 0x7f) {
-            data = abi.encodePacked(bytes1(0xd6), bytes1(0x94), _origin, uint8(_nonce));
-        } else if (_nonce <= 0xff) {
-            data =
-                abi.encodePacked(bytes1(0xd7), bytes1(0x94), _origin, bytes1(0x81), uint8(_nonce));
-        } else if (_nonce <= 0xffff) {
-            data =
-                abi.encodePacked(bytes1(0xd8), bytes1(0x94), _origin, bytes1(0x82), uint16(_nonce));
-        } else if (_nonce <= 0xffffff) {
-            data =
-                abi.encodePacked(bytes1(0xd9), bytes1(0x94), _origin, bytes1(0x83), uint24(_nonce));
-        } else {
-            data =
-                abi.encodePacked(bytes1(0xda), bytes1(0x94), _origin, bytes1(0x84), uint32(_nonce));
-        }
-        bytes32 hash = keccak256(data);
-        assembly {
-            mstore(0, hash)
-            _address := mload(0)
-        }
+    bytes32 hash = keccak256(data);
+    assembly {
+      mstore(0, hash)
+      _address := mload(0)
     }
-
-    function strEqual(string memory a, string memory b) internal returns (bool) {
-        return keccak256(abi.encode(a)) == keccak256(abi.encode(b));
-    }
+  }
+
+  function strEqual(string memory a, string memory b) internal returns (bool) {
+    return keccak256(abi.encode(a)) == keccak256(abi.encode(b));
+  }
 }