--- conflicted
+++ resolved
@@ -301,13 +301,7 @@
     uint256 _leftoverDistributionAmount = _distributeToPayoutSplitsOf(
       _projectId,
       _fundingCycle,
-<<<<<<< HEAD
-      _distributedAmount - _feeAmount,
-      _projectOwner,
-      string(bytes.concat('Payout from @', _handle))
-=======
       _distributedAmount - _feeAmount
->>>>>>> cb08b95a
     );
 
     // Transfer any remaining balance to the project owner.
@@ -587,24 +581,13 @@
     @param _projectId The ID of the project for which payout splits are being distributed.
     @param _fundingCycle The funding cycle during which the distribution is being made.
     @param _amount The total amount being distributed.
-<<<<<<< HEAD
-    @param _projectOwner The owner of the project distributing the payments.
-    @param _memo A memo to pass along to the emitted events.
-=======
->>>>>>> cb08b95a
 
     @return leftoverAmount If the leftover amount if the splits don't add up to 100%.
   */
   function _distributeToPayoutSplitsOf(
     uint256 _projectId,
     JBFundingCycle memory _fundingCycle,
-<<<<<<< HEAD
-    uint256 _amount,
-    address _projectOwner,
-    string memory _memo
-=======
     uint256 _amount
->>>>>>> cb08b95a
   ) private returns (uint256 leftoverAmount) {
     // Set the leftover amount to the initial amount.
     leftoverAmount = _amount;
@@ -744,13 +727,8 @@
 
     // When processing the admin fee, save gas if the admin is using this contract as its terminal.
     _terminal == this
-<<<<<<< HEAD
-      ? _pay(_amount, address(this), 1, _beneficiary, 0, false, _memo, bytes('')) // Use the local pay call.
-      : _terminal.pay{value: _amount}(1, _beneficiary, 0, false, _memo, bytes('')); // Use the external pay call of the correct terminal.
-=======
       ? _pay(_amount, 1, _beneficiary, 0, false, '', bytes('')) // Use the local pay call.
       : _terminal.pay{value: _amount}(1, _beneficiary, 0, false, '', bytes('')); // Use the external pay call of the correct terminal.
->>>>>>> cb08b95a
   }
 
   /**
