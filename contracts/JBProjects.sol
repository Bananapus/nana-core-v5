--- conflicted
+++ resolved
@@ -6,26 +6,12 @@
 import {ERC721} from "@openzeppelin/contracts/token/ERC721/ERC721.sol";
 import {EIP712} from "@openzeppelin/contracts/utils/cryptography/EIP712.sol";
 import {IERC165} from "@openzeppelin/contracts/utils/introspection/IERC165.sol";
-<<<<<<< HEAD
-import {JBPermissioned} from "./abstract/JBPermissioned.sol";
-import {IJBPermissioned} from "./interfaces/IJBPermissioned.sol";
-import {IJBPermissions} from "./interfaces/IJBPermissions.sol";
-import {IJBProjects} from "./interfaces/IJBProjects.sol";
-import {IJBTokenUriResolver} from "./interfaces/IJBTokenUriResolver.sol";
-import {JBPermissionIds} from "./libraries/JBPermissionIds.sol";
-import {JBProjectMetadata} from "./structs/JBProjectMetadata.sol";
-
-/// @notice Stores project ownership and metadata.
-/// @dev Projects are represented as ERC-721s.
-contract JBProjects is JBPermissioned, ERC721Votes, Ownable, IJBProjects {
-=======
 import {IJBProjects} from "./interfaces/IJBProjects.sol";
 import {IJBTokenUriResolver} from "./interfaces/IJBTokenUriResolver.sol";
 
 /// @notice Stores project ownership and metadata.
-/// @dev Projects are represented as ERC-721's.
+/// @dev Projects are represented as ERC-721s.
 contract JBProjects is ERC721Votes, Ownable, IJBProjects {
->>>>>>> 4160eabf
     //*********************************************************************//
     // --------------------- public stored properties -------------------- //
     //*********************************************************************//
@@ -67,33 +53,18 @@
         override(IERC165, ERC721)
         returns (bool)
     {
-<<<<<<< HEAD
-        return _interfaceId == type(IJBProjects).interfaceId
-            || _interfaceId == type(IJBPermissioned).interfaceId
-            || super.supportsInterface(_interfaceId);
-=======
         return
             _interfaceId == type(IJBProjects).interfaceId || super.supportsInterface(_interfaceId);
->>>>>>> 4160eabf
     }
 
     //*********************************************************************//
     // -------------------------- constructor ---------------------------- //
     //*********************************************************************//
 
-<<<<<<< HEAD
-    /// @param _permissions A contract storing permissions.
-    /// @param _owner The owner of the contract who can set metadata.
-    constructor(IJBPermissions _permissions, address _owner)
-        ERC721("Juicebox Projects", "JUICEBOX")
-        EIP712("Juicebox Projects", "1")
-        JBPermissioned(_permissions)
-=======
     /// @param _owner The owner of the contract who can set metadata.
     constructor(address _owner)
         ERC721("Juicebox Projects", "JUICEBOX")
         EIP712("Juicebox Projects", "1")
->>>>>>> 4160eabf
         Ownable(_owner)
     {}
 
@@ -115,28 +86,6 @@
         emit Create(projectId, _owner, _msgSender());
     }
 
-<<<<<<< HEAD
-    /// @notice Allows a project owner to set the project's metadata content for a particular domain namespace.
-    /// @dev Only a project's owner or operator can set its metadata.
-    /// @dev Applications can use the domain namespace as they wish.
-    /// @param _projectId The ID of the project who's metadata is being changed.
-    /// @param _metadata A struct containing metadata content, and domain within which the metadata applies.
-    function setMetadataOf(uint256 _projectId, JBProjectMetadata calldata _metadata)
-        external
-        override
-        requirePermission(ownerOf(_projectId), _projectId, JBPermissionIds.SET_PROJECT_METADATA)
-    {
-        // Set the project's new metadata content within the specified domain.
-        metadataContentOf[_projectId][_metadata.domain] = _metadata.content;
-
-        emit SetMetadata(_projectId, _metadata, msg.sender);
-    }
-=======
-    //*********************************************************************//
-    // ------------------------ internal functions ----------------------- //
-    //*********************************************************************//
->>>>>>> 4160eabf
-
     /// @notice Sets the address of the resolver used to retrieve the tokenURI of projects.
     /// @param _newResolver The address of the new resolver.
     function setTokenUriResolver(IJBTokenUriResolver _newResolver) external override onlyOwner {
