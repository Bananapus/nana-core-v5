// SPDX-License-Identifier: MIT
pragma solidity ^0.8.16;

import {Ownable} from "@openzeppelin/contracts/access/Ownable.sol";
<<<<<<< HEAD
import {JBPermissioned} from "./abstract/JBPermissioned.sol";
import {IJBDirectory} from "./interfaces/IJBDirectory.sol";
import {IJBRulesets} from "./interfaces/IJBRulesets.sol";
import {IJBPermissions} from "./interfaces/IJBPermissions.sol";
import {IJBTerminal} from "./interfaces/terminal/IJBTerminal.sol";
=======
import {IERC165} from "@openzeppelin/contracts/utils/introspection/IERC165.sol";
import {JBOperatable} from "./abstract/JBOperatable.sol";
import {IJBDirectory} from "./interfaces/IJBDirectory.sol";
import {IJBDirectoryAccessControl} from "./interfaces/IJBDirectoryAccessControl.sol";
import {IJBOperatorStore} from "./interfaces/IJBOperatorStore.sol";
import {IJBPaymentTerminal} from "./interfaces/terminal/IJBPaymentTerminal.sol";
>>>>>>> 4160eabf
import {IJBProjects} from "./interfaces/IJBProjects.sol";
import {JBRulesetMetadataResolver} from "./libraries/JBRulesetMetadataResolver.sol";
import {JBPermissionIds} from "./libraries/JBPermissionIds.sol";
import {JBRuleset} from "./structs/JBRuleset.sol";

/// @notice Tracks which terminal contracts each project is currently accepting funds through, and which controller contract is managing each project's tokens and rulesets.
contract JBDirectory is JBPermissioned, Ownable, IJBDirectory {
    // A library that parses the packed ruleset metadata into a friendlier format.
    using JBRulesetMetadataResolver for JBRuleset;

    //*********************************************************************//
    // --------------------------- custom errors ------------------------- //
    //*********************************************************************//
    error DUPLICATE_TERMINALS();
    error INVALID_PROJECT_ID_IN_DIRECTORY();
    error SET_CONTROLLER_NOT_ALLOWED();
    error SET_TERMINALS_NOT_ALLOWED();
    error TOKEN_NOT_ACCEPTED();

    //*********************************************************************//
    // --------------------- private stored properties ------------------- //
    //*********************************************************************//

    /// @notice For each project ID, the terminals that are currently managing its funds.
    /// @custom:member _projectId The ID of the project to get terminals of.
    mapping(uint256 => IJBTerminal[]) private _terminalsOf;

    /// @notice The project's primary terminal for a given token.
    /// @custom:member _projectId The ID of the project to get the primary terminal of.
    /// @custom:member _token The token to get the project's primary terminal for.
    mapping(uint256 => mapping(address => IJBTerminal)) private _primaryTerminalOf;

    //*********************************************************************//
    // ---------------- public immutable stored properties --------------- //
    //*********************************************************************//

    /// @notice Mints ERC-721s that represent project ownership and transfers.
    IJBProjects public immutable override projects;

<<<<<<< HEAD
    /// @notice The contract storing and managing project rulesets.
    IJBRulesets public immutable override rulesets;

=======
>>>>>>> 4160eabf
    //*********************************************************************//
    // --------------------- public stored properties -------------------- //
    //*********************************************************************//

    /// @notice The controller, which dictates how terminals interact with tokens and rulesets, for a given project ID.
    /// @custom:member _projectId The ID of the project to get the controller of.
    mapping(uint256 => IERC165) public override controllerOf;

    /// @notice Addresses allowed to set a project's first controller on their behalf. These addresses/contracts have been vetted and verified by this contract's owner.
    /// @custom:param _address The address that is either allowed or not.
    mapping(address => bool) public override isAllowedToSetFirstController;

    //*********************************************************************//
    // ------------------------- external views -------------------------- //
    //*********************************************************************//

    /// @notice For  given project ID, the terminals which are currently managing that project's funds.
    /// @param _projectId The ID of the project to get the terminals of.
    /// @return An array of terminal addresses.
    function terminalsOf(uint256 _projectId)
        external
        view
        override
        returns (IJBTerminal[] memory)
    {
        return _terminalsOf[_projectId];
    }

    /// @notice The primary terminal that a project is using to manage a specified token.
    /// @dev The zero address is returned if a terminal isn't found for the specified token.
    /// @param _projectId The ID of the project to get the primary terminal of.
    /// @param _token The token the terminal accepts.
    /// @return The address of the primary terminal for the specified project and token.
    function primaryTerminalOf(uint256 _projectId, address _token)
        external
        view
        override
        returns (IJBTerminal)
    {
        // Keep a reference to the primary terminal for the provided project ID and token.
        IJBTerminal _primaryTerminal = _primaryTerminalOf[_projectId][_token];

        // If a primary terminal for the token was specifically set and it's one of the project's terminals, return it.
        if (
            _primaryTerminal != IJBTerminal(address(0))
                && isTerminalOf(_projectId, _primaryTerminal)
        ) return _primaryTerminal;

        // Keep a reference to the number of terminals the project has.
        uint256 _numberOfTerminals = _terminalsOf[_projectId].length;

        // Return the first terminal which accepts the specified token.
        for (uint256 _i; _i < _numberOfTerminals;) {
            // Keep a reference to the terminal being iterated on.
            IJBTerminal _terminal = _terminalsOf[_projectId][_i];

            // If the terminal accepts the specified token, return it.
            if (_terminal.accountingContextForTokenOf(_projectId, _token).token != address(0)) {
                return _terminal;
            }

            unchecked {
                ++_i;
            }
        }

        // Not found.
        return IJBTerminal(address(0));
    }

    //*********************************************************************//
    // -------------------------- public views --------------------------- //
    //*********************************************************************//

    /// @notice Check if a specified project uses a specified terminal.
    /// @param _projectId The ID of the project to check for the terminal.
    /// @param _terminal The address of the terminal to check for.
    /// @return A flag indicating whether or not the specified terminal is a terminal of the specified project.
    function isTerminalOf(uint256 _projectId, IJBTerminal _terminal)
        public
        view
        override
        returns (bool)
    {
        // Keep a reference to the number of terminals the project has.
        uint256 _numberOfTerminals = _terminalsOf[_projectId].length;

        // Loop through and return true if the terminal is contained.
        for (uint256 _i; _i < _numberOfTerminals;) {
            // If the terminal being iterated on matches the provided terminal, return true.
            if (_terminalsOf[_projectId][_i] == _terminal) return true;

            unchecked {
                ++_i;
            }
        }

        // Otherwise, return false.
        return false;
    }

    //*********************************************************************//
    // -------------------------- constructor ---------------------------- //
    //*********************************************************************//

<<<<<<< HEAD
    /// @param _permissions A contract storing permissions.
    /// @param _projects A contract which mints ERC-721s that represent project ownership and transfers.
    /// @param _rulesets A contract storing and managing project rulesets.
    /// @param _owner The address that will own the contract.
    constructor(
        IJBPermissions _permissions,
        IJBProjects _projects,
        IJBRulesets _rulesets,
        address _owner
    ) JBPermissioned(_permissions) Ownable(_owner) {
        projects = _projects;
        rulesets = _rulesets;
=======
    /// @param _operatorStore A contract storing operator assignments.
    /// @param _projects A contract which mints ERC-721's that represent project ownership and transfers.
    /// @param _owner The address that will own the contract.
    constructor(IJBOperatorStore _operatorStore, IJBProjects _projects, address _owner)
        JBOperatable(_operatorStore)
        Ownable(_owner)
    {
        projects = _projects;
>>>>>>> 4160eabf
    }

    //*********************************************************************//
    // ---------------------- external transactions ---------------------- //
    //*********************************************************************//

    /// @notice Update the controller, which manages how terminals interact with the ecosystem, for a project.
    /// @dev A controller can be set if:
    /// @dev - the project's ruleset allows setting the controller, and the message sender is the project owner or an operator with permission to `SET_CONTROLLER`.
    /// @dev - or the message sender is the project's current controller.
    /// @dev - or an allowedlisted address is setting a controller for a project that doesn't already have a controller.
    /// @param _projectId The ID of the project to set a new controller for.
<<<<<<< HEAD
    /// @param _controller The address of the new controller to set for the project.
    function setControllerOf(uint256 _projectId, address _controller)
=======
    /// @param _controller The new controller to set.
    function setControllerOf(uint256 _projectId, IERC165 _controller)
>>>>>>> 4160eabf
        external
        override
        requirePermissionAllowingOverride(
            projects.ownerOf(_projectId),
            _projectId,
            JBPermissionIds.SET_CONTROLLER,
            (
                isAllowedToSetFirstController[msg.sender]
                    && address(controllerOf[_projectId]) == address(0)
            )
        )
    {
        // The project must exist.
        if (projects.count() < _projectId) revert INVALID_PROJECT_ID_IN_DIRECTORY();

<<<<<<< HEAD
        // Get a reference to the project's current ruleset.
        JBRuleset memory _ruleset = rulesets.currentOf(_projectId);

        // Setting controller is allowed if called from the current controller,
        // OR if the project doesn't have a current controller,
        // OR if the project's ruleset allows setting the controller. Otherwise, revert.
        if (
            msg.sender != address(controllerOf[_projectId])
                && controllerOf[_projectId] != address(0) && !_ruleset.global().allowSetController
        ) revert SET_CONTROLLER_NOT_ALLOWED();
=======
        // Keep a reference to the current controller.
        IERC165 _currentController = controllerOf[_projectId];

        // Get a reference to the flag indicating if the project is allowed to set terminals.
        bool _allowSetController = address(_currentController) == address(0)
            || !_currentController.supportsInterface(type(IJBDirectoryAccessControl).interfaceId)
            ? true
            : IJBDirectoryAccessControl(address(_currentController)).setControllerAllowed(_projectId);

        // Setting controller is allowed if called from the current controller, or if the project doesn't have a current controller, or if the project's funding cycle allows setting the controller. Revert otherwise.
        if (!_allowSetController) {
            revert SET_CONTROLLER_NOT_ALLOWED();
        }
>>>>>>> 4160eabf

        // Set the new controller.
        controllerOf[_projectId] = _controller;

        emit SetController(_projectId, _controller, msg.sender);
    }

    /// @notice Set a project's terminals.
    /// @dev Only a project's owner, an operator with the `SET_TERMINALS` permission, or the project's controller can set its terminals.
    /// @dev Unless the caller is the project's controller, the project's ruleset must allow setting terminals.
    /// @param _projectId The ID of the project having its terminals set.
    /// @param _terminals An array of terminal addresses to set for the project.
    function setTerminalsOf(uint256 _projectId, IJBTerminal[] calldata _terminals)
        external
        override
        requirePermissionAllowingOverride(
            projects.ownerOf(_projectId),
            _projectId,
            JBPermissionIds.SET_TERMINALS,
            msg.sender == address(controllerOf[_projectId])
        )
    {
<<<<<<< HEAD
        // Get a reference to the project's current ruleset.
        JBRuleset memory _ruleset = rulesets.currentOf(_projectId);

        // Setting terminals must be allowed if not called from the current controller.
        if (msg.sender != address(controllerOf[_projectId]) && !_ruleset.global().allowSetTerminals)
        {
=======
        // Keep a reference to the current controller.
        IERC165 _controller = controllerOf[_projectId];

        // Get a reference to the flag indicating if the project is allowed to set terminals.
        bool _allowSetTerminals = !_controller.supportsInterface(type(IJBDirectoryAccessControl).interfaceId)
            || IJBDirectoryAccessControl(address(_controller)).setTerminalsAllowed(_projectId);

        // Setting terminals must be allowed if not called from the current controller.
        if (msg.sender != address(controllerOf[_projectId]) && !_allowSetTerminals) {
>>>>>>> 4160eabf
            revert SET_TERMINALS_NOT_ALLOWED();
        }

        // Set the stored terminals for the project.
        _terminalsOf[_projectId] = _terminals;

        // Keep a reference to the number of terminals being iterated upon.
        uint256 _numberOfTerminals = _terminals.length;

        // Make sure duplicates were not added.
        if (_numberOfTerminals > 1) {
            for (uint256 _i; _i < _numberOfTerminals;) {
                for (uint256 _j = _i + 1; _j < _numberOfTerminals;) {
                    if (_terminals[_i] == _terminals[_j]) revert DUPLICATE_TERMINALS();

                    unchecked {
                        ++_j;
                    }
                }

                unchecked {
                    ++_i;
                }
            }
        }
        emit SetTerminals(_projectId, _terminals, msg.sender);
    }

    /// @notice Set a project's primary terminal for a particular token.
    /// @dev The primary terminal is where a token should be routed to by default.
    /// @dev This is useful in case a project has several terminals connected for a particular token.
    /// @dev If setting a newly added terminal and the ruleset doesn't allow new terminals, the caller must be the current controller.
    /// @param _projectId The ID of the project a primary token is being set for.
    /// @param _token The token to set the primary terminal for.
    /// @param _terminal The terminal to make the primary terminal for the project and token.
    function setPrimaryTerminalOf(uint256 _projectId, address _token, IJBTerminal _terminal)
        external
        override
        requirePermission(
            projects.ownerOf(_projectId),
            _projectId,
            JBPermissionIds.SET_PRIMARY_TERMINAL
        )
    {
        // Can't set the primary terminal for a token if the terminal doesn't accept the token.
        if (_terminal.accountingContextForTokenOf(_projectId, _token).token == address(0)) {
            revert TOKEN_NOT_ACCEPTED();
        }

        // Add the terminal to the project if it hasn't been already.
        _addTerminalIfNeeded(_projectId, _terminal);

        // Store the terminal as the primary terminal for the token.
        _primaryTerminalOf[_projectId][_token] = _terminal;

        emit SetPrimaryTerminal(_projectId, _token, _terminal, msg.sender);
    }

    /// @notice Add an address/contract to the list of trusted addresses which are allowed to set a first controller for projects.
    /// @dev Only this contract's owner can call this function.
    /// @dev These addresses are known and vetted controllers as well as contracts designed to launch new projects.
    /// @dev A project can set its own controller without being on the allow list.
    /// @dev If you would like an address/contract allowlisted, please reach out to the contract owner.
    /// @param _address The address to allow or revoke allowance from.
    /// @param _flag Whether allowance is being added or revoked. Use `true` for adding and `false` for revoking.
    function setIsAllowedToSetFirstController(address _address, bool _flag)
        external
        override
        onlyOwner
    {
        // Set the flag in the allowlist.
        isAllowedToSetFirstController[_address] = _flag;

        emit SetIsAllowedToSetFirstController(_address, _flag, msg.sender);
    }

    //*********************************************************************//
    // --------------------- private helper functions -------------------- //
    //*********************************************************************//

    /// @notice Add a terminal to a project's list of terminals if it hasn't already been added.
    /// @dev Unless the caller is the project's controller, the project's ruleset must allow setting terminals.
    /// @param _projectId The ID of the project to add the terminal to.
    /// @param _terminal The terminal to add.
    function _addTerminalIfNeeded(uint256 _projectId, IJBTerminal _terminal) private {
        // Ensure that the terminal has not already been added.
        if (isTerminalOf(_projectId, _terminal)) return;

<<<<<<< HEAD
        // Get a reference to the project's current ruleset.
        JBRuleset memory _ruleset = rulesets.currentOf(_projectId);

        // Unless the caller is the project's controller, the project's ruleset must allow setting terminals.
        if (msg.sender != address(controllerOf[_projectId]) && !_ruleset.global().allowSetTerminals)
        {
=======
        // Keep a reference to the current controller.
        IERC165 _controller = controllerOf[_projectId];

        // Get a reference to the flag indicating if the project is allowed to set terminals.
        bool _allowSetTerminals = !_controller.supportsInterface(type(IJBDirectoryAccessControl).interfaceId)
            || IJBDirectoryAccessControl(address(_controller)).setTerminalsAllowed(_projectId);

        // Setting terminals must be allowed if not called from the current controller.
        if (msg.sender != address(controllerOf[_projectId]) && !_allowSetTerminals) {
>>>>>>> 4160eabf
            revert SET_TERMINALS_NOT_ALLOWED();
        }

        // Add the new terminal.
        _terminalsOf[_projectId].push(_terminal);

        emit AddTerminal(_projectId, _terminal, msg.sender);
    }
}<|MERGE_RESOLUTION|>--- conflicted
+++ resolved
@@ -2,20 +2,12 @@
 pragma solidity ^0.8.16;
 
 import {Ownable} from "@openzeppelin/contracts/access/Ownable.sol";
-<<<<<<< HEAD
+import {IERC165} from "@openzeppelin/contracts/utils/introspection/IERC165.sol";
 import {JBPermissioned} from "./abstract/JBPermissioned.sol";
 import {IJBDirectory} from "./interfaces/IJBDirectory.sol";
-import {IJBRulesets} from "./interfaces/IJBRulesets.sol";
+import {IJBDirectoryAccessControl} from "./interfaces/IJBDirectoryAccessControl.sol";
 import {IJBPermissions} from "./interfaces/IJBPermissions.sol";
 import {IJBTerminal} from "./interfaces/terminal/IJBTerminal.sol";
-=======
-import {IERC165} from "@openzeppelin/contracts/utils/introspection/IERC165.sol";
-import {JBOperatable} from "./abstract/JBOperatable.sol";
-import {IJBDirectory} from "./interfaces/IJBDirectory.sol";
-import {IJBDirectoryAccessControl} from "./interfaces/IJBDirectoryAccessControl.sol";
-import {IJBOperatorStore} from "./interfaces/IJBOperatorStore.sol";
-import {IJBPaymentTerminal} from "./interfaces/terminal/IJBPaymentTerminal.sol";
->>>>>>> 4160eabf
 import {IJBProjects} from "./interfaces/IJBProjects.sol";
 import {JBRulesetMetadataResolver} from "./libraries/JBRulesetMetadataResolver.sol";
 import {JBPermissionIds} from "./libraries/JBPermissionIds.sol";
@@ -55,12 +47,6 @@
     /// @notice Mints ERC-721s that represent project ownership and transfers.
     IJBProjects public immutable override projects;
 
-<<<<<<< HEAD
-    /// @notice The contract storing and managing project rulesets.
-    IJBRulesets public immutable override rulesets;
-
-=======
->>>>>>> 4160eabf
     //*********************************************************************//
     // --------------------- public stored properties -------------------- //
     //*********************************************************************//
@@ -166,29 +152,14 @@
     // -------------------------- constructor ---------------------------- //
     //*********************************************************************//
 
-<<<<<<< HEAD
     /// @param _permissions A contract storing permissions.
     /// @param _projects A contract which mints ERC-721s that represent project ownership and transfers.
-    /// @param _rulesets A contract storing and managing project rulesets.
     /// @param _owner The address that will own the contract.
-    constructor(
-        IJBPermissions _permissions,
-        IJBProjects _projects,
-        IJBRulesets _rulesets,
-        address _owner
-    ) JBPermissioned(_permissions) Ownable(_owner) {
+    constructor(IJBPermissions _permissions, IJBProjects _projects, address _owner)
+        JBPermissioned(_permissions)
+        Ownable(_owner)
+    {
         projects = _projects;
-        rulesets = _rulesets;
-=======
-    /// @param _operatorStore A contract storing operator assignments.
-    /// @param _projects A contract which mints ERC-721's that represent project ownership and transfers.
-    /// @param _owner The address that will own the contract.
-    constructor(IJBOperatorStore _operatorStore, IJBProjects _projects, address _owner)
-        JBOperatable(_operatorStore)
-        Ownable(_owner)
-    {
-        projects = _projects;
->>>>>>> 4160eabf
     }
 
     //*********************************************************************//
@@ -201,13 +172,8 @@
     /// @dev - or the message sender is the project's current controller.
     /// @dev - or an allowedlisted address is setting a controller for a project that doesn't already have a controller.
     /// @param _projectId The ID of the project to set a new controller for.
-<<<<<<< HEAD
     /// @param _controller The address of the new controller to set for the project.
-    function setControllerOf(uint256 _projectId, address _controller)
-=======
-    /// @param _controller The new controller to set.
     function setControllerOf(uint256 _projectId, IERC165 _controller)
->>>>>>> 4160eabf
         external
         override
         requirePermissionAllowingOverride(
@@ -223,18 +189,6 @@
         // The project must exist.
         if (projects.count() < _projectId) revert INVALID_PROJECT_ID_IN_DIRECTORY();
 
-<<<<<<< HEAD
-        // Get a reference to the project's current ruleset.
-        JBRuleset memory _ruleset = rulesets.currentOf(_projectId);
-
-        // Setting controller is allowed if called from the current controller,
-        // OR if the project doesn't have a current controller,
-        // OR if the project's ruleset allows setting the controller. Otherwise, revert.
-        if (
-            msg.sender != address(controllerOf[_projectId])
-                && controllerOf[_projectId] != address(0) && !_ruleset.global().allowSetController
-        ) revert SET_CONTROLLER_NOT_ALLOWED();
-=======
         // Keep a reference to the current controller.
         IERC165 _currentController = controllerOf[_projectId];
 
@@ -248,7 +202,6 @@
         if (!_allowSetController) {
             revert SET_CONTROLLER_NOT_ALLOWED();
         }
->>>>>>> 4160eabf
 
         // Set the new controller.
         controllerOf[_projectId] = _controller;
@@ -271,14 +224,6 @@
             msg.sender == address(controllerOf[_projectId])
         )
     {
-<<<<<<< HEAD
-        // Get a reference to the project's current ruleset.
-        JBRuleset memory _ruleset = rulesets.currentOf(_projectId);
-
-        // Setting terminals must be allowed if not called from the current controller.
-        if (msg.sender != address(controllerOf[_projectId]) && !_ruleset.global().allowSetTerminals)
-        {
-=======
         // Keep a reference to the current controller.
         IERC165 _controller = controllerOf[_projectId];
 
@@ -288,7 +233,6 @@
 
         // Setting terminals must be allowed if not called from the current controller.
         if (msg.sender != address(controllerOf[_projectId]) && !_allowSetTerminals) {
->>>>>>> 4160eabf
             revert SET_TERMINALS_NOT_ALLOWED();
         }
 
@@ -377,14 +321,6 @@
         // Ensure that the terminal has not already been added.
         if (isTerminalOf(_projectId, _terminal)) return;
 
-<<<<<<< HEAD
-        // Get a reference to the project's current ruleset.
-        JBRuleset memory _ruleset = rulesets.currentOf(_projectId);
-
-        // Unless the caller is the project's controller, the project's ruleset must allow setting terminals.
-        if (msg.sender != address(controllerOf[_projectId]) && !_ruleset.global().allowSetTerminals)
-        {
-=======
         // Keep a reference to the current controller.
         IERC165 _controller = controllerOf[_projectId];
 
@@ -394,7 +330,6 @@
 
         // Setting terminals must be allowed if not called from the current controller.
         if (msg.sender != address(controllerOf[_projectId]) && !_allowSetTerminals) {
->>>>>>> 4160eabf
             revert SET_TERMINALS_NOT_ALLOWED();
         }
 
