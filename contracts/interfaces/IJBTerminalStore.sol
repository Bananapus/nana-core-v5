--- conflicted
+++ resolved
@@ -22,39 +22,24 @@
         view
         returns (uint256);
 
-<<<<<<< HEAD
     function usedPayoutLimitOf(
-        IJBPaymentTerminal terminal,
-=======
-    function usedDistributionLimitOf(
         address terminal,
->>>>>>> 35ca8fd5
         uint256 projectId,
         address token,
         uint256 rulesetNumber,
         uint256 currency
     ) external view returns (uint256);
 
-<<<<<<< HEAD
     function usedSurplusAllowanceOf(
-        IJBPaymentTerminal terminal,
-=======
-    function usedOverflowAllowanceOf(
         address terminal,
->>>>>>> 35ca8fd5
         uint256 projectId,
         address token,
         uint256 rulesetId,
         uint256 currency
     ) external view returns (uint256);
 
-<<<<<<< HEAD
     function currentSurplusOf(
-        IJBPaymentTerminal terminal,
-=======
-    function currentOverflowOf(
         address terminal,
->>>>>>> 35ca8fd5
         uint256 projectId,
         JBAccountingContext[] calldata accountingContexts,
         uint256 decimals,
@@ -66,13 +51,8 @@
         view
         returns (uint256);
 
-<<<<<<< HEAD
     function currentReclaimableSurplusOf(
-        IJBPaymentTerminal terminal,
-=======
-    function currentReclaimableOverflowOf(
         address terminal,
->>>>>>> 35ca8fd5
         uint256 projectId,
         JBAccountingContext[] calldata accountingContexts,
         uint256 _decimals,
