// SPDX-License-Identifier: MIT
pragma solidity ^0.8.0;

import {IERC165} from "@openzeppelin/contracts/utils/introspection/IERC165.sol";
import {JBBallotState} from "./../enums/JBBallotState.sol";
<<<<<<< HEAD
import {JBFundingCycle} from "./../structs/JBFundingCycle.sol";
import {JBFundingCycleConfiguration} from "./../structs/JBFundingCycleConfiguration.sol";
import {JBFundingCycleMetadata} from "./../structs/JBFundingCycleMetadata.sol";
=======
import {JBFundAccessConstraints} from "./../structs/JBFundAccessConstraints.sol";
import {JBFundingCycle} from "./../structs/JBFundingCycle.sol";
import {JBFundingCycleData} from "./../structs/JBFundingCycleData.sol";
import {JBFundingCycleMetadata} from "./../structs/JBFundingCycleMetadata.sol";
import {JBFundingCycleConfiguration} from "./../structs/JBFundingCycleConfiguration.sol";
import {JBGroupedSplits} from "./../structs/JBGroupedSplits.sol";
>>>>>>> 6c94c32e
import {JBProjectMetadata} from "./../structs/JBProjectMetadata.sol";
import {JBSplit} from "./../structs/JBSplit.sol";
import {IJBDirectory} from "./IJBDirectory.sol";
import {IJBFundAccessConstraintsStore} from "./IJBFundAccessConstraintsStore.sol";
import {IJBFundingCycleStore} from "./IJBFundingCycleStore.sol";
import {IJBMigratable} from "./IJBMigratable.sol";
import {IJBPaymentTerminal} from "./IJBPaymentTerminal.sol";
import {IJBProjects} from "./IJBProjects.sol";
import {IJBSplitsStore} from "./IJBSplitsStore.sol";
import {IJBTokenStore} from "./IJBTokenStore.sol";

interface IJBController3_1 is IERC165 {
    event LaunchProject(uint256 configuration, uint256 projectId, string memo, address caller);

    event LaunchFundingCycles(
        uint256 configuration, uint256 projectId, string memo, address caller
    );

    event ReconfigureFundingCycles(
        uint256 configuration, uint256 projectId, string memo, address caller
    );

    event DistributeReservedTokens(
        uint256 indexed fundingCycleConfiguration,
        uint256 indexed fundingCycleNumber,
        uint256 indexed projectId,
        address beneficiary,
        uint256 tokenCount,
        uint256 beneficiaryTokenCount,
        string memo,
        address caller
    );

    event DistributeToReservedTokenSplit(
        uint256 indexed projectId,
        uint256 indexed domain,
        uint256 indexed group,
        JBSplit split,
        uint256 tokenCount,
        address caller
    );

    event MintTokens(
        address indexed beneficiary,
        uint256 indexed projectId,
        uint256 tokenCount,
        uint256 beneficiaryTokenCount,
        string memo,
        uint256 reservedRate,
        address caller
    );

    event BurnTokens(
        address indexed holder,
        uint256 indexed projectId,
        uint256 tokenCount,
        string memo,
        address caller
    );

    event Migrate(uint256 indexed projectId, IJBMigratable to, address caller);

    event PrepMigration(uint256 indexed projectId, address from, address caller);

    function projects() external view returns (IJBProjects);

    function fundingCycleStore() external view returns (IJBFundingCycleStore);

    function tokenStore() external view returns (IJBTokenStore);

    function splitsStore() external view returns (IJBSplitsStore);

    function fundAccessConstraintsStore() external view returns (IJBFundAccessConstraintsStore);

    function directory() external view returns (IJBDirectory);

    function reservedTokenBalanceOf(uint256 projectId) external view returns (uint256);

    function totalOutstandingTokensOf(uint256 projectId) external view returns (uint256);

    function getFundingCycleOf(uint256 projectId, uint256 configuration)
        external
        view
        returns (JBFundingCycle memory fundingCycle, JBFundingCycleMetadata memory metadata);

    function latestConfiguredFundingCycleOf(uint256 projectId)
        external
        view
        returns (JBFundingCycle memory, JBFundingCycleMetadata memory metadata, JBBallotState);

    function currentFundingCycleOf(uint256 projectId)
        external
        view
        returns (JBFundingCycle memory fundingCycle, JBFundingCycleMetadata memory metadata);

    function queuedFundingCycleOf(uint256 projectId)
        external
        view
        returns (JBFundingCycle memory fundingCycle, JBFundingCycleMetadata memory metadata);

    function launchProjectFor(
        address owner,
        JBProjectMetadata calldata projectMetadata,
        JBFundingCycleConfiguration[] calldata configurations,
        IJBPaymentTerminal[] memory terminals,
        string calldata memo
    ) external returns (uint256 projectId);

    function launchFundingCyclesFor(
        uint256 projectId,
        JBFundingCycleConfiguration[] calldata configurations,
        IJBPaymentTerminal[] memory terminals,
        string calldata memo
    ) external returns (uint256 configured);

    function reconfigureFundingCyclesOf(
        uint256 projectId,
        JBFundingCycleConfiguration[] calldata configurations,
        string calldata memo
    ) external returns (uint256 configured);

    function mintTokensOf(
        uint256 projectId,
        uint256 tokenCount,
        address beneficiary,
        string calldata memo,
        bool preferClaimedTokens,
        bool useReservedRate
    ) external returns (uint256 beneficiaryTokenCount);

    function burnTokensOf(
        address holder,
        uint256 projectId,
        uint256 tokenCount,
        string calldata memo,
        bool preferClaimedTokens
    ) external;

    function distributeReservedTokensOf(uint256 projectId, string memory memo)
        external
        returns (uint256);

    function migrate(uint256 projectId, IJBMigratable to) external;
}<|MERGE_RESOLUTION|>--- conflicted
+++ resolved
@@ -1,161 +1,163 @@
 // SPDX-License-Identifier: MIT
 pragma solidity ^0.8.0;
 
-import {IERC165} from "@openzeppelin/contracts/utils/introspection/IERC165.sol";
-import {JBBallotState} from "./../enums/JBBallotState.sol";
-<<<<<<< HEAD
-import {JBFundingCycle} from "./../structs/JBFundingCycle.sol";
-import {JBFundingCycleConfiguration} from "./../structs/JBFundingCycleConfiguration.sol";
-import {JBFundingCycleMetadata} from "./../structs/JBFundingCycleMetadata.sol";
-=======
-import {JBFundAccessConstraints} from "./../structs/JBFundAccessConstraints.sol";
-import {JBFundingCycle} from "./../structs/JBFundingCycle.sol";
-import {JBFundingCycleData} from "./../structs/JBFundingCycleData.sol";
-import {JBFundingCycleMetadata} from "./../structs/JBFundingCycleMetadata.sol";
-import {JBFundingCycleConfiguration} from "./../structs/JBFundingCycleConfiguration.sol";
-import {JBGroupedSplits} from "./../structs/JBGroupedSplits.sol";
->>>>>>> 6c94c32e
-import {JBProjectMetadata} from "./../structs/JBProjectMetadata.sol";
-import {JBSplit} from "./../structs/JBSplit.sol";
-import {IJBDirectory} from "./IJBDirectory.sol";
-import {IJBFundAccessConstraintsStore} from "./IJBFundAccessConstraintsStore.sol";
-import {IJBFundingCycleStore} from "./IJBFundingCycleStore.sol";
-import {IJBMigratable} from "./IJBMigratable.sol";
-import {IJBPaymentTerminal} from "./IJBPaymentTerminal.sol";
-import {IJBProjects} from "./IJBProjects.sol";
-import {IJBSplitsStore} from "./IJBSplitsStore.sol";
-import {IJBTokenStore} from "./IJBTokenStore.sol";
+import {IERC165} from '@openzeppelin/contracts/utils/introspection/IERC165.sol';
+import {JBBallotState} from './../enums/JBBallotState.sol';
+import {JBFundingCycle} from './../structs/JBFundingCycle.sol';
+import {JBFundingCycleConfiguration} from './../structs/JBFundingCycleConfiguration.sol';
+import {JBFundingCycleMetadata} from './../structs/JBFundingCycleMetadata.sol';
+import {JBProjectMetadata} from './../structs/JBProjectMetadata.sol';
+import {JBSplit} from './../structs/JBSplit.sol';
+import {IJBDirectory} from './IJBDirectory.sol';
+import {IJBFundAccessConstraintsStore} from './IJBFundAccessConstraintsStore.sol';
+import {IJBFundingCycleStore} from './IJBFundingCycleStore.sol';
+import {IJBMigratable} from './IJBMigratable.sol';
+import {IJBPaymentTerminal} from './IJBPaymentTerminal.sol';
+import {IJBProjects} from './IJBProjects.sol';
+import {IJBSplitsStore} from './IJBSplitsStore.sol';
+import {IJBTokenStore} from './IJBTokenStore.sol';
 
 interface IJBController3_1 is IERC165 {
-    event LaunchProject(uint256 configuration, uint256 projectId, string memo, address caller);
+  event LaunchProject(uint256 configuration, uint256 projectId, string memo, address caller);
 
-    event LaunchFundingCycles(
-        uint256 configuration, uint256 projectId, string memo, address caller
-    );
+  event LaunchFundingCycles(uint256 configuration, uint256 projectId, string memo, address caller);
 
-    event ReconfigureFundingCycles(
-        uint256 configuration, uint256 projectId, string memo, address caller
-    );
+  event ReconfigureFundingCycles(
+    uint256 configuration,
+    uint256 projectId,
+    string memo,
+    address caller
+  );
 
-    event DistributeReservedTokens(
-        uint256 indexed fundingCycleConfiguration,
-        uint256 indexed fundingCycleNumber,
-        uint256 indexed projectId,
-        address beneficiary,
-        uint256 tokenCount,
-        uint256 beneficiaryTokenCount,
-        string memo,
-        address caller
-    );
+  event DistributeReservedTokens(
+    uint256 indexed fundingCycleConfiguration,
+    uint256 indexed fundingCycleNumber,
+    uint256 indexed projectId,
+    address beneficiary,
+    uint256 tokenCount,
+    uint256 beneficiaryTokenCount,
+    string memo,
+    address caller
+  );
 
-    event DistributeToReservedTokenSplit(
-        uint256 indexed projectId,
-        uint256 indexed domain,
-        uint256 indexed group,
-        JBSplit split,
-        uint256 tokenCount,
-        address caller
-    );
+  event DistributeToReservedTokenSplit(
+    uint256 indexed projectId,
+    uint256 indexed domain,
+    uint256 indexed group,
+    JBSplit split,
+    uint256 tokenCount,
+    address caller
+  );
 
-    event MintTokens(
-        address indexed beneficiary,
-        uint256 indexed projectId,
-        uint256 tokenCount,
-        uint256 beneficiaryTokenCount,
-        string memo,
-        uint256 reservedRate,
-        address caller
-    );
+  event MintTokens(
+    address indexed beneficiary,
+    uint256 indexed projectId,
+    uint256 tokenCount,
+    uint256 beneficiaryTokenCount,
+    string memo,
+    uint256 reservedRate,
+    address caller
+  );
 
-    event BurnTokens(
-        address indexed holder,
-        uint256 indexed projectId,
-        uint256 tokenCount,
-        string memo,
-        address caller
-    );
+  event BurnTokens(
+    address indexed holder,
+    uint256 indexed projectId,
+    uint256 tokenCount,
+    string memo,
+    address caller
+  );
 
-    event Migrate(uint256 indexed projectId, IJBMigratable to, address caller);
+  event Migrate(uint256 indexed projectId, IJBMigratable to, address caller);
 
-    event PrepMigration(uint256 indexed projectId, address from, address caller);
+  event PrepMigration(uint256 indexed projectId, address from, address caller);
 
-    function projects() external view returns (IJBProjects);
+  function projects() external view returns (IJBProjects);
 
-    function fundingCycleStore() external view returns (IJBFundingCycleStore);
+  function fundingCycleStore() external view returns (IJBFundingCycleStore);
 
-    function tokenStore() external view returns (IJBTokenStore);
+  function tokenStore() external view returns (IJBTokenStore);
 
-    function splitsStore() external view returns (IJBSplitsStore);
+  function splitsStore() external view returns (IJBSplitsStore);
 
-    function fundAccessConstraintsStore() external view returns (IJBFundAccessConstraintsStore);
+  function fundAccessConstraintsStore() external view returns (IJBFundAccessConstraintsStore);
 
-    function directory() external view returns (IJBDirectory);
+  function directory() external view returns (IJBDirectory);
 
-    function reservedTokenBalanceOf(uint256 projectId) external view returns (uint256);
+  function reservedTokenBalanceOf(uint256 projectId) external view returns (uint256);
 
-    function totalOutstandingTokensOf(uint256 projectId) external view returns (uint256);
+  function totalOutstandingTokensOf(uint256 projectId) external view returns (uint256);
 
-    function getFundingCycleOf(uint256 projectId, uint256 configuration)
-        external
-        view
-        returns (JBFundingCycle memory fundingCycle, JBFundingCycleMetadata memory metadata);
+  function getFundingCycleOf(
+    uint256 projectId,
+    uint256 configuration
+  )
+    external
+    view
+    returns (JBFundingCycle memory fundingCycle, JBFundingCycleMetadata memory metadata);
 
-    function latestConfiguredFundingCycleOf(uint256 projectId)
-        external
-        view
-        returns (JBFundingCycle memory, JBFundingCycleMetadata memory metadata, JBBallotState);
+  function latestConfiguredFundingCycleOf(
+    uint256 projectId
+  )
+    external
+    view
+    returns (JBFundingCycle memory, JBFundingCycleMetadata memory metadata, JBBallotState);
 
-    function currentFundingCycleOf(uint256 projectId)
-        external
-        view
-        returns (JBFundingCycle memory fundingCycle, JBFundingCycleMetadata memory metadata);
+  function currentFundingCycleOf(
+    uint256 projectId
+  )
+    external
+    view
+    returns (JBFundingCycle memory fundingCycle, JBFundingCycleMetadata memory metadata);
 
-    function queuedFundingCycleOf(uint256 projectId)
-        external
-        view
-        returns (JBFundingCycle memory fundingCycle, JBFundingCycleMetadata memory metadata);
+  function queuedFundingCycleOf(
+    uint256 projectId
+  )
+    external
+    view
+    returns (JBFundingCycle memory fundingCycle, JBFundingCycleMetadata memory metadata);
 
-    function launchProjectFor(
-        address owner,
-        JBProjectMetadata calldata projectMetadata,
-        JBFundingCycleConfiguration[] calldata configurations,
-        IJBPaymentTerminal[] memory terminals,
-        string calldata memo
-    ) external returns (uint256 projectId);
+  function launchProjectFor(
+    address owner,
+    JBProjectMetadata calldata projectMetadata,
+    JBFundingCycleConfiguration[] calldata configurations,
+    IJBPaymentTerminal[] memory terminals,
+    string calldata memo
+  ) external returns (uint256 projectId);
 
-    function launchFundingCyclesFor(
-        uint256 projectId,
-        JBFundingCycleConfiguration[] calldata configurations,
-        IJBPaymentTerminal[] memory terminals,
-        string calldata memo
-    ) external returns (uint256 configured);
+  function launchFundingCyclesFor(
+    uint256 projectId,
+    JBFundingCycleConfiguration[] calldata configurations,
+    IJBPaymentTerminal[] memory terminals,
+    string calldata memo
+  ) external returns (uint256 configured);
 
-    function reconfigureFundingCyclesOf(
-        uint256 projectId,
-        JBFundingCycleConfiguration[] calldata configurations,
-        string calldata memo
-    ) external returns (uint256 configured);
+  function reconfigureFundingCyclesOf(
+    uint256 projectId,
+    JBFundingCycleConfiguration[] calldata configurations,
+    string calldata memo
+  ) external returns (uint256 configured);
 
-    function mintTokensOf(
-        uint256 projectId,
-        uint256 tokenCount,
-        address beneficiary,
-        string calldata memo,
-        bool preferClaimedTokens,
-        bool useReservedRate
-    ) external returns (uint256 beneficiaryTokenCount);
+  function mintTokensOf(
+    uint256 projectId,
+    uint256 tokenCount,
+    address beneficiary,
+    string calldata memo,
+    bool preferClaimedTokens,
+    bool useReservedRate
+  ) external returns (uint256 beneficiaryTokenCount);
 
-    function burnTokensOf(
-        address holder,
-        uint256 projectId,
-        uint256 tokenCount,
-        string calldata memo,
-        bool preferClaimedTokens
-    ) external;
+  function burnTokensOf(
+    address holder,
+    uint256 projectId,
+    uint256 tokenCount,
+    string calldata memo,
+    bool preferClaimedTokens
+  ) external;
 
-    function distributeReservedTokensOf(uint256 projectId, string memory memo)
-        external
-        returns (uint256);
+  function distributeReservedTokensOf(
+    uint256 projectId,
+    string memory memo
+  ) external returns (uint256);
 
-    function migrate(uint256 projectId, IJBMigratable to) external;
+  function migrate(uint256 projectId, IJBMigratable to) external;
 }