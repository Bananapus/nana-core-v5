// SPDX-License-Identifier: MIT
pragma solidity ^0.8.16;

import {Ownable} from "@openzeppelin/contracts/access/Ownable.sol";
import {Address} from "@openzeppelin/contracts/utils/Address.sol";
import {IERC165} from "@openzeppelin/contracts/utils/introspection/IERC165.sol";
import {IERC20} from "@openzeppelin/contracts/token/ERC20/IERC20.sol";
import {IERC20Metadata} from "@openzeppelin/contracts/token/ERC20/extensions/IERC20Metadata.sol";
import {SafeERC20} from "@openzeppelin/contracts/token/ERC20/utils/SafeERC20.sol";
import {ERC165Checker} from "@openzeppelin/contracts/utils/introspection/ERC165Checker.sol";
import {PRBMath} from "@paulrberg/contracts/math/PRBMath.sol";
import {IPermit2} from "@permit2/src/src/interfaces/IPermit2.sol";
import {IAllowanceTransfer} from "@permit2/src/src/interfaces/IPermit2.sol";
<<<<<<< HEAD
import {JBDelegateMetadataLib} from
    "@jbx-protocol/juice-delegate-metadata-lib/src/JBDelegateMetadataLib.sol";
import {IJBController} from "./interfaces/IJBController.sol";
import {IJBDirectory} from "./interfaces/IJBDirectory.sol";
import {IJBMultiTerminal} from "./interfaces/IJBMultiTerminal.sol";
import {IJBSplits} from "./interfaces/IJBSplits.sol";
import {IJBPermissioned} from "./interfaces/IJBPermissioned.sol";
import {IJBPermissions} from "./interfaces/IJBPermissions.sol";
import {IJBPaymentTerminal} from "./interfaces/IJBPaymentTerminal.sol";
=======
import {IJBController3_1} from "./interfaces/IJBController3_1.sol";
import {IJBDirectory} from "./interfaces/IJBDirectory.sol";
import {IJBSplitsStore} from "./interfaces/IJBSplitsStore.sol";
import {IJBOperatable} from "./interfaces/IJBOperatable.sol";
import {IJBOperatorStore} from "./interfaces/IJBOperatorStore.sol";
import {IJBPaymentTerminal} from "./interfaces/terminal/IJBPaymentTerminal.sol";
>>>>>>> 35ca8fd5
import {IJBProjects} from "./interfaces/IJBProjects.sol";
import {IJBTerminalStore} from "./interfaces/IJBTerminalStore.sol";
import {IJBSplitHook} from "./interfaces/IJBSplitHook.sol";
import {JBConstants} from "./libraries/JBConstants.sol";
import {JBFees} from "./libraries/JBFees.sol";
<<<<<<< HEAD
import {JBRulesetMetadataResolver} from "./libraries/JBRulesetMetadataResolver.sol";
import {JBPermissionIDs} from "./libraries/JBPermissionIDs.sol";
import {JBTokenList} from "./libraries/JBTokenList.sol";
=======
import {JBFundingCycleMetadataResolver} from "./libraries/JBFundingCycleMetadataResolver.sol";
import {JBMetadataResolver} from "./libraries/JBMetadataResolver.sol";
import {JBOperations} from "./libraries/JBOperations.sol";
import {JBTokens} from "./libraries/JBTokens.sol";
>>>>>>> 35ca8fd5
import {JBTokenStandards} from "./libraries/JBTokenStandards.sol";
import {JBDidRedeemData} from "./structs/JBDidRedeemData.sol";
import {JBDidPayData} from "./structs/JBDidPayData.sol";
import {JBFee} from "./structs/JBFee.sol";
import {JBRuleset} from "./structs/JBRuleset.sol";
import {JBPayHookPayload} from "./structs/JBPayHookPayload.sol";
import {JBRedeemHookPayload} from "./structs/JBRedeemHookPayload.sol";
import {JBSingleAllowanceData} from "./structs/JBSingleAllowanceData.sol";
import {JBSplit} from "./structs/JBSplit.sol";
import {JBSplitHookData} from "./structs/JBSplitHookData.sol";
import {JBAccountingContext} from "./structs/JBAccountingContext.sol";
import {JBAccountingContextConfig} from "./structs/JBAccountingContextConfig.sol";
import {JBTokenAmount} from "./structs/JBTokenAmount.sol";
<<<<<<< HEAD
import {JBPermissioned} from "./abstract/JBPermissioned.sol";
=======
import {JBOperatable} from "./abstract/JBOperatable.sol";
import {
    IJBMultiTerminal,
    IJBFeeTerminal,
    IJBPaymentTerminal,
    IJBRedemptionTerminal,
    IJBPayoutTerminal,
    IJBPermitPaymentTerminal
} from "./interfaces/terminal/IJBMultiTerminal.sol";
>>>>>>> 35ca8fd5

/// @notice Generic terminal managing all inflows and outflows of funds into the protocol ecosystem.
contract JBMultiTerminal is JBPermissioned, Ownable, IJBMultiTerminal {
    // A library that parses the packed ruleset metadata into a friendlier format.
    using JBRulesetMetadataResolver for JBRuleset;

    // A library that adds default safety checks to ERC20 functionality.
    using SafeERC20 for IERC20;

    //*********************************************************************//
    // --------------------------- custom errors ------------------------- //
    //*********************************************************************//

    error ACCOUNTING_CONTEXT_ALREADY_SET();
    error FEE_TOO_HIGH();
    error INADEQUATE_PAYOUT_AMOUNT();
    error INADEQUATE_RECLAIM_AMOUNT();
    error INADEQUATE_TOKEN_COUNT();
    error NO_MSG_VALUE_ALLOWED();
    error PAY_TO_ZERO_ADDRESS();
    error PERMIT_ALLOWANCE_NOT_ENOUGH(uint256 transactionAmount, uint256 permitAllowance);
    error REDEEM_TO_ZERO_ADDRESS();
    error TERMINAL_TOKENS_INCOMPATIBLE();
    error TOKEN_NOT_ACCEPTED();

    //*********************************************************************//
    // --------------------- internal stored constants ------------------- //
    //*********************************************************************//

    /// @notice The fee beneficiary project ID is 1, as it should be the first project launched during the deployment process.
    uint256 internal constant _FEE_BENEFICIARY_PROJECT_ID = 1;

    //*********************************************************************//
    // --------------------- internal stored properties ------------------ //
    //*********************************************************************//

    /// @notice Context describing how a token is accounted for by a project.
    /// @custom:param _projectId The ID of the project to which the token accounting context applies.
    /// @custom:param _token The address of the token being accounted for.
    mapping(uint256 => mapping(address => JBAccountingContext)) internal
        _accountingContextForTokenOf;

    /// @notice A list of tokens accepted by each project.
    /// @custom:param _projectId The ID of the project to get a list of accepted tokens for.
    mapping(uint256 => JBAccountingContext[]) internal _accountingContextsOf;

    /// @notice Fees that are being held to be processed later.
    /// @custom:param _projectId The ID of the project for which fees are being held.
    mapping(uint256 => JBFee[]) internal _heldFeesOf;

    //*********************************************************************//
    // ------------------------- public constants ------------------------ //
    //*********************************************************************//

    /// @notice The platform fee percent.
    uint256 public constant override FEE = 25_000_000; // 2.5%

    //*********************************************************************//
    // ---------------- public immutable stored properties --------------- //
    //*********************************************************************//

    /// @notice Mints ERC-721's that represent project ownership and transfers.
    IJBProjects public immutable override PROJECTS;

    /// @notice The directory of terminals and controllers for PROJECTS.
    IJBDirectory public immutable override DIRECTORY;

    /// @notice The contract that stores splits for each project.
    IJBSplits public immutable override SPLITS;

    /// @notice The contract that stores and manages the terminal's data.
    IJBTerminalStore public immutable override STORE;

    /// @notice The permit2 utility.
    IPermit2 public immutable override PERMIT2;

    //*********************************************************************//
    // --------------------- public stored properties -------------------- //
    //*********************************************************************//

    /// @notice Addresses that can be paid towards from this terminal without incurring a fee.
    /// @dev Only addresses that are considered to be contained within the ecosystem can be feeless. Funds sent outside the ecosystem may incur fees despite being stored as feeless.
    /// @custom:param _address The address that can be paid toward.
    mapping(address => bool) public override isFeelessAddress;

    //*********************************************************************//
    // ------------------------- external views -------------------------- //
    //*********************************************************************//

    /// @notice Information on how a project accounts for tokens.
    /// @param _projectId The ID of the project to get token accounting info for.
    /// @param _token The token to check the accounting info for.
    /// @return The token's accounting info of decimals for the token.
    function accountingContextForTokenOf(uint256 _projectId, address _token)
        external
        view
        override
        returns (JBAccountingContext memory)
    {
        return _accountingContextForTokenOf[_projectId][_token];
    }

    /// @notice The tokens accepted by a project.
    /// @param _projectId The ID of the project to get accepted tokens for.
    /// @return tokenContexts The contexts of the accepted tokens.
    function accountingContextsOf(uint256 _projectId)
        external
        view
        override
        returns (JBAccountingContext[] memory)
    {
        return _accountingContextsOf[_projectId];
    }

    /// @notice Gets the current surplus amount in this terminal for a specified project, in terms of ETH.
    /// @dev The current surplus is represented as a fixed point number with 18 decimals.
    /// @param _projectId The ID of the project to get surplus for.
    /// @param _decimals The number of decimals included in the fixed point returned value.
    /// @param _currency The currency in which the ETH value is returned.
    /// @return The current amount of ETH surplus that project has in this terminal, as a fixed point number with 18 decimals.
    function currentSurplusOf(uint256 _projectId, uint256 _decimals, uint256 _currency)
        external
        view
        virtual
        override
        returns (uint256)
    {
<<<<<<< HEAD
        return STORE.currentSurplusOf(
            this, _projectId, _accountingContextsOf[_projectId], _decimals, _currency
=======
        return STORE.currentOverflowOf(
            address(this), _projectId, _accountingContextsOf[_projectId], _decimals, _currency
>>>>>>> 35ca8fd5
        );
    }

    /// @notice The fees that are currently being held to be processed later for each project.
    /// @param _projectId The ID of the project for which fees are being held.
    /// @return An array of fees that are being held.
    function heldFeesOf(uint256 _projectId) external view override returns (JBFee[] memory) {
        return _heldFeesOf[_projectId];
    }

    //*********************************************************************//
    // -------------------------- public views --------------------------- //
    //*********************************************************************//

    /// @notice Indicates if this contract adheres to the specified interface.
    /// @dev See {IERC165-supportsInterface}.
    /// @param _interfaceId The ID of the interface to check for adherance to.
    /// @return A flag indicating if the provided interface ID is supported.
    function supportsInterface(bytes4 _interfaceId) public view virtual override returns (bool) {
<<<<<<< HEAD
        return _interfaceId == type(IJBMultiTerminal).interfaceId
            || _interfaceId == type(IJBPermissioned).interfaceId
            || _interfaceId == type(IJBPaymentTerminal).interfaceId;
=======
        return _interfaceId == type(IJBPaymentTerminal).interfaceId
            || _interfaceId == type(IJBRedemptionTerminal).interfaceId
            || _interfaceId == type(IJBPayoutTerminal).interfaceId
            || _interfaceId == type(IJBPermitPaymentTerminal).interfaceId
            || _interfaceId == type(IJBMultiTerminal).interfaceId
            || _interfaceId == type(IJBFeeTerminal).interfaceId
            || _interfaceId == type(IERC165).interfaceId;
>>>>>>> 35ca8fd5
    }

    //*********************************************************************//
    // -------------------------- internal views ------------------------- //
    //*********************************************************************//

    /// @notice Checks the balance of tokens in this contract.
    /// @param _token The address of the token to which the balance applies.
    /// @return The contract's balance.
    function _balance(address _token) internal view virtual returns (uint256) {
        // If the token is ETH, assume the native token standard.
        return _token == JBTokenList.ETH
            ? address(this).balance
            : IERC20(_token).balanceOf(address(this));
    }

    //*********************************************************************//
    // -------------------------- constructor ---------------------------- //
    //*********************************************************************//

    /// @param _permissions A contract storing permissions.
    /// @param _projects A contract which mints ERC-721's that represent project ownership and transfers.
    /// @param _directory A contract storing directories of terminals and controllers for each project.
    /// @param _splits A contract that stores splits for each project.
    /// @param _store A contract that stores the terminal's data.
    /// @param _permit2 A permit2 utility.
    /// @param _owner The address that will own this contract.
    constructor(
        IJBPermissions _permissions,
        IJBProjects _projects,
        IJBDirectory _directory,
        IJBSplits _splits,
        IJBTerminalStore _store,
        IPermit2 _permit2,
        address _owner
    ) JBPermissioned(_permissions) Ownable(_owner) {
        PROJECTS = _projects;
        DIRECTORY = _directory;
        SPLITS = _splits;
        STORE = _store;
        PERMIT2 = _permit2;
    }

    //*********************************************************************//
    // ---------------------- external transactions ---------------------- //
    //*********************************************************************//

    /// @notice Pay tokens to a project.
    /// @param _projectId The ID of the project being paid.
    /// @param _amount The amount of terminal tokens being received, as a fixed point number with the same amount of decimals as this terminal. If this terminal's token is ETH, this is ignored and msg.value is used in its place.
    /// @param _token The token being paid. This terminal ignores this property since it only manages one token.
    /// @param _beneficiary The address to mint tokens for and pass along to the ruleset's data hook and pay hook.
    /// @param _minReturnedTokens The minimum number of project tokens expected in return, as a fixed point number with the same amount of decimals as this terminal.
    /// @param _memo A memo to pass along to the emitted event.
    /// @param _metadata Bytes to send along to the data hook, pay hook, and emitted event, if provided.
    /// @return The number of tokens minted for the beneficiary, as a fixed point number with 18 decimals.
    function pay(
        uint256 _projectId,
        address _token,
        uint256 _amount,
        address _beneficiary,
        uint256 _minReturnedTokens,
        string calldata _memo,
        bytes calldata _metadata
    ) external payable virtual override returns (uint256) {
        // Accept the funds.
        _amount = _acceptFundsFor(_projectId, _token, _amount, _metadata);

        // Pay the project.
        return _pay(
            _token,
            _amount,
            msg.sender,
            _projectId,
            _beneficiary,
            _minReturnedTokens,
            _memo,
            _metadata
        );
    }

    /// @notice Receives funds belonging to the specified project.
    /// @param _projectId The ID of the project to which the funds received belong.
    /// @param _amount The amount of tokens to add, as a fixed point number with the same number of decimals as this terminal. If this is an ETH terminal, this is ignored and msg.value is used instead.
    /// @param _token The token being paid. This terminal ignores this property since it only manages one currency.
    /// @param _shouldRefundHeldFees A flag indicating if held fees should be refunded based on the amount being added.
    /// @param _memo A memo to pass along to the emitted event.
    /// @param _metadata Extra data to pass along to the emitted event.
    function addToBalanceOf(
        uint256 _projectId,
        address _token,
        uint256 _amount,
        bool _shouldRefundHeldFees,
        string calldata _memo,
        bytes calldata _metadata
    ) external payable virtual override {
        // Accept the funds.
        _amount = _acceptFundsFor(_projectId, _token, _amount, _metadata);

        // Add to balance.
        _addToBalanceOf(_projectId, _token, _amount, _shouldRefundHeldFees, _memo, _metadata);
    }

    /// @notice Holders can redeem their tokens to claim the project's surplus tokens, or to trigger rules determined by the project's current ruleset's data hook.
    /// @dev Only a token holder or a designated operator can redeem its tokens.
    /// @param _holder The account to redeem tokens for.
    /// @param _projectId The ID of the project to which the tokens being redeemed belong.
    /// @param _tokenCount The number of project tokens to redeem, as a fixed point number with 18 decimals.
    /// @param _token The token being reclaimed. This terminal ignores this property since it only manages one token.
    /// @param _minReturnedTokens The minimum amount of terminal tokens expected in return, as a fixed point number with the same amount of decimals as the terminal.
    /// @param _beneficiary The address to send the terminal tokens to.
    /// @param _metadata Bytes to send along to the data hook, redeem hook, and emitted event, if provided.
    /// @return reclaimAmount The amount of terminal tokens that the project tokens were redeemed for, as a fixed point number with 18 decimals.
    function redeemTokensOf(
        address _holder,
        uint256 _projectId,
        address _token,
        uint256 _tokenCount,
        uint256 _minReturnedTokens,
        address payable _beneficiary,
        bytes calldata _metadata
    )
        external
        virtual
        override
        requirePermission(_holder, _projectId, JBPermissionIDs.REDEEM_TOKENS)
        returns (uint256 reclaimAmount)
    {
        return _redeemTokensOf(
            _holder, _projectId, _token, _tokenCount, _minReturnedTokens, _beneficiary, _metadata
        );
    }

    /// @notice Distributes payouts for a project with the payout limit of its current ruleset.
    /// @dev Payouts are sent to the preprogrammed splits. Any leftover is sent to the project's owner.
    /// @dev Anyone can distribute payouts on a project's behalf. The project can preconfigure a wildcard split that is used to send funds to msg.sender. This can be used to incentivize calling this function.
    /// @dev All funds distributed outside of this contract or any feeless terminals incure the protocol fee.
    /// @param _projectId The ID of the project having its payouts distributed.
    /// @param _token The token being distributed. This terminal ignores this property since it only manages one token.
    /// @param _amount The amount of terminal tokens to distribute, as a fixed point number with same number of decimals as this terminal.
    /// @param _currency The expected currency of the amount being distributed. Must match the project's current ruleset's payout limit currency.
    /// @param _minReturnedTokens The minimum number of terminal tokens that the `_amount` should be valued at in terms of this terminal's currency, as a fixed point number with the same number of decimals as this terminal.
    /// @return netLeftoverDistributionAmount The amount that was sent to the project owner, as a fixed point number with the same amount of decimals as this terminal.
    function distributePayoutsOf(
        uint256 _projectId,
        address _token,
        uint256 _amount,
        uint256 _currency,
        uint256 _minReturnedTokens
    ) external virtual override returns (uint256 netLeftoverDistributionAmount) {
        return _distributePayoutsOf(_projectId, _token, _amount, _currency, _minReturnedTokens);
    }

    /// @notice Allows a project to send funds from its surplus up to the preconfigured allowance.
    /// @dev Only a project's owner or a designated operator can use its allowance.
    /// @dev Incurs the protocol fee.
    /// @param _projectId The ID of the project to use the allowance of.
    /// @param _token The token being distributed. This terminal ignores this property since it only manages one token.
    /// @param _amount The amount of terminal tokens to use from this project's current allowance, as a fixed point number with the same amount of decimals as this terminal.
    /// @param _currency The expected currency of the amount being distributed. Must match the project's current ruleset's surplus allowance currency.
    /// @param _minReturnedTokens The minimum number of tokens that the `_amount` should be valued at in terms of this terminal's currency, as a fixed point number with 18 decimals.
    /// @param _beneficiary The address to send the funds to.
    /// @param _memo A memo to pass along to the emitted event.
    /// @return netDistributedAmount The amount of tokens that was distributed to the beneficiary, as a fixed point number with the same amount of decimals as the terminal.
    function useAllowanceOf(
        uint256 _projectId,
        address _token,
        uint256 _amount,
        uint256 _currency,
        uint256 _minReturnedTokens,
        address payable _beneficiary,
        string calldata _memo
    )
        external
        virtual
        override
        requirePermission(PROJECTS.ownerOf(_projectId), _projectId, JBPermissionIDs.USE_ALLOWANCE)
        returns (uint256 netDistributedAmount)
    {
        return _useAllowanceOf(
            _projectId, _token, _amount, _currency, _minReturnedTokens, _beneficiary, _memo
        );
    }

    /// @notice Allows a project owner to migrate its funds and operations to a new terminal that accepts the same token type.
    /// @dev Only a project's owner or a designated operator can migrate it.
    /// @param _projectId The ID of the project being migrated.
    /// @param _token The address of the token being migrated.
    /// @param _to The terminal contract that will gain the project's funds.
    /// @return balance The amount of funds that were migrated, as a fixed point number with the same amount of decimals as this terminal.
    function migrateBalanceOf(uint256 _projectId, address _token, IJBPaymentTerminal _to)
        external
        virtual
        override
        requirePermission(PROJECTS.ownerOf(_projectId), _projectId, JBPermissionIDs.MIGRATE_TERMINAL)
        returns (uint256 balance)
    {
        // The terminal being migrated to must accept the same token as this terminal.
        if (_to.accountingContextForTokenOf(_projectId, _token).decimals == 0) {
            revert TERMINAL_TOKENS_INCOMPATIBLE();
        }

        // Record the migration in the store.
        balance = STORE.recordTerminalMigration(_projectId, _token);

        // Transfer the balance if needed.
        if (balance != 0) {
            // Trigger any inherited pre-transfer logic.
            _beforeTransferFor(address(_to), _token, balance);

            // If this terminal's token is ETH, send it in msg.value.
            uint256 _payValue = _token == JBTokenList.ETH ? balance : 0;

            // Withdraw the balance to transfer to the new terminal;
            _to.addToBalanceOf{value: _payValue}(_projectId, _token, balance, false, "", bytes(""));
        }

        emit Migrate(_projectId, _token, _to, balance, msg.sender);
    }

    /// @notice Process any fees that are being held for the project.
    /// @dev Only a project owner, an operator, or the contract's owner can process held fees.
    /// @param _projectId The ID of the project whos held fees should be processed.
    function processFees(uint256 _projectId, address _token)
        external
        virtual
        override
        requirePermissionAllowingOverride(
            PROJECTS.ownerOf(_projectId),
            _projectId,
            JBPermissionIDs.PROCESS_FEES,
            msg.sender == owner()
        )
    {
        // Get a reference to the project's held fees.
        JBFee[] memory _heldFees = _heldFeesOf[_projectId];

        // Delete the held fees.
        delete _heldFeesOf[_projectId];

        // Keep a reference to the amount.
        uint256 _amount;

        // Keep a reference to the number of held fees.
        uint256 _numberOfHeldFees = _heldFees.length;

        // Keep a reference to the terminal that'll receive the fees.
        IJBPaymentTerminal _feeTerminal =
            DIRECTORY.primaryTerminalOf(_FEE_BENEFICIARY_PROJECT_ID, _token);

        // Process each fee.
        for (uint256 _i; _i < _numberOfHeldFees;) {
            // Get the fee amount.
            _amount =
                (_heldFees[_i].fee == 0 ? 0 : JBFees.feeIn(_heldFees[_i].amount, _heldFees[_i].fee));

            // Process the fee.
            _processFee(_projectId, _token, _amount, _heldFees[_i].beneficiary, _feeTerminal);

            emit ProcessFee(_projectId, _amount, true, _heldFees[_i].beneficiary, msg.sender);

            unchecked {
                ++_i;
            }
        }
    }

    /// @notice Sets whether projects operating on this terminal can pay towards the specified address without incurring a fee.
    /// @dev Only the owner of this contract can set addresses as feeless.
    /// @param _address The address that can be paid towards while still bypassing fees.
    /// @param _flag A flag indicating whether the terminal should be feeless or not.
    function setFeelessAddress(address _address, bool _flag) external virtual override onlyOwner {
        // Set the flag value.
        isFeelessAddress[_address] = _flag;

        emit SetFeelessAddress(_address, _flag, msg.sender);
    }

    /// @notice Sets accounting context for a token so that a project can begin accepting it.
    /// @dev Only a project owner, a designated operator, or a project's controller can set its accounting context.
    /// @param _projectId The ID of the project having its token accounting context set.
    /// @param _accountingContextConfigs The accounting contexts to set.
    function setAccountingContextsFor(
        uint256 _projectId,
        JBAccountingContextConfig[] calldata _accountingContextConfigs
    )
        external
        override
        requirePermissionAllowingOverride(
            PROJECTS.ownerOf(_projectId),
            _projectId,
            JBPermissionIDs.SET_ACCOUNTING_CONTEXT,
            msg.sender == DIRECTORY.controllerOf(_projectId)
        )
    {
        // Keep a reference to the number of accounting context configurations.
        uint256 _numberOfAccountingContextsConfigs = _accountingContextConfigs.length;

        // Keep a reference to the accounting context being iterated on.
        JBAccountingContextConfig memory _accountingContextConfig;

        // Set each accounting context.
        for (uint256 _i; _i < _numberOfAccountingContextsConfigs;) {
            // Set the accounting context being iterated on.
            _accountingContextConfig = _accountingContextConfigs[_i];

            // Get a storage reference to the currency accounting context for the token.
            JBAccountingContext storage _accountingContext =
                _accountingContextForTokenOf[_projectId][_accountingContextConfig.token];

            // Make sure the token accounting context isn't already set.
            if (_accountingContext.token != address(0)) revert ACCOUNTING_CONTEXT_ALREADY_SET();

            // Define the context from the config.
            _accountingContext.token = _accountingContextConfig.token;
            _accountingContext.decimals = _accountingContextConfig.standard
                == JBTokenStandards.NATIVE
                ? 18
                : IERC20Metadata(_accountingContextConfig.token).decimals();
            _accountingContext.currency = uint32(uint160(_accountingContextConfig.token));
            _accountingContext.standard = _accountingContextConfig.standard;

            // Add the token to the list of accepted tokens of the project.
            _accountingContextsOf[_projectId].push(_accountingContext);

            emit SetAccountingContext(
                _projectId, _accountingContextConfig.token, _accountingContext, msg.sender
            );

            unchecked {
                ++_i;
            }
        }
    }

    //*********************************************************************//
    // ---------------------- internal transactions ---------------------- //
    //*********************************************************************//

    /// @notice Accepts an incoming token.
    /// @param _projectId The ID of the project for which the transfer is being accepted.
    /// @param _token The token being accepted.
    /// @param _amount The amount of tokens being accepted.
    /// @param _metadata The metadata in which permit2 context is provided.
    /// @return amount The amount of tokens that have been accepted.
    function _acceptFundsFor(
        uint256 _projectId,
        address _token,
        uint256 _amount,
        bytes calldata _metadata
    ) internal returns (uint256) {
        // Make sure the project has set an accounting context for the token being paid.
        if (_accountingContextForTokenOf[_projectId][_token].token == address(0)) {
            revert TOKEN_NOT_ACCEPTED();
        }

        // If the terminal's token is ETH, override `_amount` with msg.value.
        if (_token == JBTokenList.ETH) return msg.value;

        // Amount must be greater than 0.
        if (msg.value != 0) revert NO_MSG_VALUE_ALLOWED();

        // If the terminal is rerouting the tokens within its own functions, there's nothing to transfer.
        if (msg.sender == address(this)) return _amount;

        // Unpack the allowance to use, if any, given by the frontend.
        (bool _exists, bytes memory _parsedMetadata) =
            JBMetadataResolver.getMetadata(bytes4(uint32(uint160(address(this)))), _metadata);

        // Check if the metadata contained permit data.
        if (_exists) {
            // Keep a reference to the allowance context parsed from the metadata.
            (JBSingleAllowanceData memory _allowance) =
                abi.decode(_parsedMetadata, (JBSingleAllowanceData));

            // Make sure the permit allowance is enough for this payment. If not we revert early.
            if (_allowance.amount < _amount) {
                revert PERMIT_ALLOWANCE_NOT_ENOUGH(_amount, _allowance.amount);
            }

            // Set the allowance to `spend` tokens for the user.
            _permitAllowance(_allowance, _token);
        }

        // Get a reference to the balance before receiving tokens.
        uint256 _balanceBefore = _balance(_token);

        // Transfer tokens to this terminal from the msg sender.
        _transferFor(msg.sender, payable(address(this)), _token, _amount);

        // The amount should reflect the change in balance.
        return _balance(_token) - _balanceBefore;
    }

    /// @notice Contribute tokens to a project.
    /// @param _token The address of the token being paid.
    /// @param _amount The amount of terminal tokens being received, as a fixed point number with the same amount of decimals as this terminal. If this terminal's token is ETH, this is ignored and msg.value is used in its place.
    /// @param _payer The address making the payment.
    /// @param _projectId The ID of the project being paid.
    /// @param _beneficiary The address to mint tokens for and pass along to the ruleset's data hook and pay hook.
    /// @param _minReturnedTokens The minimum number of project tokens expected in return, as a fixed point number with the same amount of decimals as this terminal.
    /// @param _memo A memo to pass along to the emitted event.
    /// @param _metadata Bytes to send along to the data hook, pay hook, and emitted event, if provided.
    /// @return beneficiaryTokenCount The number of tokens minted for the beneficiary, as a fixed point number with 18 decimals.
    function _pay(
        address _token,
        uint256 _amount,
        address _payer,
        uint256 _projectId,
        address _beneficiary,
        uint256 _minReturnedTokens,
        string memory _memo,
        bytes memory _metadata
    ) internal returns (uint256 beneficiaryTokenCount) {
        // Cant send tokens to the zero address.
        if (_beneficiary == address(0)) revert PAY_TO_ZERO_ADDRESS();

        // Define variables that will be needed outside the scoped section below.
        // Keep a reference to the ruleset during which the payment is being made.
        JBRuleset memory _ruleset;

        // Scoped section prevents stack too deep. `_hookPayloads` and `_tokenCount` only used within scope.
        {
            JBPayHookPayload[] memory _hookPayloads;
            JBTokenAmount memory _tokenAmount;

            uint256 _tokenCount;

            // Get a reference to the token's accounting context.
            JBAccountingContext memory _context = _accountingContextForTokenOf[_projectId][_token];

            // Bundle the amount info into a JBTokenAmount struct.
            _tokenAmount = JBTokenAmount(_token, _amount, _context.decimals, _context.currency);

            // Record the payment.
            (_ruleset, _tokenCount, _hookPayloads) =
                STORE.recordPaymentFrom(_payer, _tokenAmount, _projectId, _beneficiary, _metadata);

            // Mint the tokens if needed.
            if (_tokenCount != 0) {
                // Set token count to be the number of tokens minted for the beneficiary instead of the total amount.
                beneficiaryTokenCount = IJBController(DIRECTORY.controllerOf(_projectId))
                    .mintTokensOf(_projectId, _tokenCount, _beneficiary, "", true);
            }

            // The token count for the beneficiary must be greater than or equal to the minimum expected.
            if (beneficiaryTokenCount < _minReturnedTokens) revert INADEQUATE_TOKEN_COUNT();

            // If hook payloads were specified by the data hook, fulfill them.
            if (_hookPayloads.length != 0) {
                _fulfillPayHookPayloadsFor(
                    _projectId,
                    _hookPayloads,
                    _tokenAmount,
                    _payer,
                    _ruleset,
                    _beneficiary,
                    beneficiaryTokenCount,
                    _metadata
                );
            }
        }

        emit Pay(
            _ruleset.rulesetId,
            _ruleset.cycleNumber,
            _projectId,
            _payer,
            _beneficiary,
            _amount,
            beneficiaryTokenCount,
            _memo,
            _metadata,
            msg.sender
        );
    }

    /// @notice Receives funds belonging to the specified project.
    /// @param _projectId The ID of the project to which the funds received belong.
    /// @param _token The address of the token being added to the project's balance.
    /// @param _amount The amount of tokens to add, as a fixed point number with the same number of decimals as this terminal. If this is an ETH terminal, this is ignored and msg.value is used instead.
    /// @param _shouldRefundHeldFees A flag indicating if held fees should be refunded based on the amount being added.
    /// @param _memo A memo to pass along to the emitted event.
    /// @param _metadata Extra data to pass along to the emitted event.
    function _addToBalanceOf(
        uint256 _projectId,
        address _token,
        uint256 _amount,
        bool _shouldRefundHeldFees,
        string memory _memo,
        bytes memory _metadata
    ) internal {
        // Refund any held fees to make sure the project doesn't pay double for funds going in and out of the protocol.
        uint256 _refundedFees = _shouldRefundHeldFees ? _refundHeldFees(_projectId, _amount) : 0;

        // Record the added funds with any refunded fees.
        STORE.recordAddedBalanceFor(_projectId, _token, _amount + _refundedFees);

        emit AddToBalance(_projectId, _amount, _refundedFees, _memo, _metadata, msg.sender);
    }

    /// @notice Holders can redeem their tokens to claim the project's surplus tokens, or to trigger rules determined by the project's current ruleset's data hook.
    /// @dev Only a token holder or a designated operator can redeem its tokens.
    /// @param _holder The account to redeem tokens for.
    /// @param _projectId The ID of the project to which the tokens being redeemed belong.
    /// @param _token The address of the token being reclaimed from the redemption.
    /// @param _tokenCount The number of project tokens to redeem, as a fixed point number with 18 decimals.
    /// @param _minReturnedTokens The minimum amount of terminal tokens expected in return, as a fixed point number with the same amount of decimals as the terminal.
    /// @param _beneficiary The address to send the terminal tokens to.
    /// @param _metadata Bytes to send along to the data hook, redeem hook, and emitted event, if provided.
    /// @return reclaimAmount The amount of terminal tokens that the project tokens were redeemed for, as a fixed point number with 18 decimals.
    function _redeemTokensOf(
        address _holder,
        uint256 _projectId,
        address _token,
        uint256 _tokenCount,
        uint256 _minReturnedTokens,
        address payable _beneficiary,
        bytes memory _metadata
    ) internal returns (uint256 reclaimAmount) {
        // Can't send reclaimed funds to the zero address.
        if (_beneficiary == address(0)) revert REDEEM_TO_ZERO_ADDRESS();

        // Define variables that will be needed outside the scoped section below.
        // Keep a reference to the ruleset during which the redemption is being made.
        JBRuleset memory _ruleset;

        // Scoped section prevents stack too deep.
        {
            JBRedeemHookPayload[] memory _hookPayloads;

            // Record the redemption.
            (_ruleset, reclaimAmount, _hookPayloads) = STORE.recordRedemptionFor(
                _holder,
                _projectId,
                _accountingContextForTokenOf[_projectId][_token],
                _accountingContextsOf[_projectId],
                _tokenCount,
                _metadata
            );

            // Set the fee. No fee if the beneficiary is feeless, if the redemption rate is at its max, or if the fee beneficiary doesn't accept the given token.
            uint256 _feePercent = isFeelessAddress[_beneficiary]
                || _ruleset.redemptionRate() == JBConstants.MAX_REDEMPTION_RATE ? 0 : FEE;

            // The amount being reclaimed must be at least as much as was expected.
            if (reclaimAmount < _minReturnedTokens) revert INADEQUATE_RECLAIM_AMOUNT();

            // Burn the project tokens.
            if (_tokenCount != 0) {
                IJBController(DIRECTORY.controllerOf(_projectId)).burnTokensOf(
                    _holder, _projectId, _tokenCount, ""
                );
            }

            // Keep a reference to the amount being reclaimed that should have fees withheld from.
            uint256 _feeEligibleDistributionAmount;

            // If hook payloads were specified by the data hook, fulfill them.
            if (_hookPayloads.length != 0) {
                // Get a reference to the token's accounting context.
                JBAccountingContext memory _context =
                    _accountingContextForTokenOf[_projectId][_token];

                // Fulfill the redeem hooks.
                _feeEligibleDistributionAmount += _fulfillRedemptionHookPayloadsFor(
                    _projectId,
                    JBTokenAmount(_token, reclaimAmount, _context.decimals, _context.currency),
                    _holder,
                    _tokenCount,
                    _metadata,
                    _ruleset,
                    _beneficiary,
                    _hookPayloads,
                    _feePercent
                );
            }

            // Send the reclaimed funds to the beneficiary.
            if (reclaimAmount != 0) {
                if (_feePercent != 0) {
                    _feeEligibleDistributionAmount += reclaimAmount;
                    // Subtract the fee for the reclaimed amount.
                    reclaimAmount -= _feePercent == 0 ? 0 : JBFees.feeIn(reclaimAmount, _feePercent);
                }

                // Subtract the fee from the reclaim amount.
                if (reclaimAmount != 0) {
                    _transferFor(address(this), _beneficiary, _token, reclaimAmount);
                }
            }

            // Take the fee from all outbound reclaimations.
            _feeEligibleDistributionAmount != 0
                ? _takeFeeFrom(
                    _projectId, _token, _feeEligibleDistributionAmount, _feePercent, _beneficiary, false
                )
                : 0;
        }

        emit RedeemTokens(
            _ruleset.rulesetId,
            _ruleset.cycleNumber,
            _projectId,
            _holder,
            _beneficiary,
            _tokenCount,
            reclaimAmount,
            _metadata,
            msg.sender
        );
    }

    /// @notice Distributes payouts for a project with the payout limit of its current ruleset.
    /// @dev Payouts are sent to the preprogrammed splits. Any leftover is sent to the project's owner.
    /// @dev Anyone can distribute payouts on a project's behalf. The project can preconfigure a wildcard split that is used to send funds to msg.sender. This can be used to incentivize calling this function.
    /// @dev All funds distributed outside of this contract or any feeless terminals incure the protocol fee.
    /// @param _projectId The ID of the project having its payouts distributed.
    /// @param _token The token being distributed.
    /// @param _amount The amount of terminal tokens to distribute, as a fixed point number with same number of decimals as this terminal.
    /// @param _currency The expected currency of the amount being distributed. Must match the project's current ruleset's payout limit currency.
    /// @param _minReturnedTokens The minimum number of terminal tokens that the `_amount` should be valued at in terms of this terminal's currency, as a fixed point number with the same number of decimals as this terminal.
    /// @return netLeftoverDistributionAmount The amount that was sent to the project owner, as a fixed point number with the same amount of decimals as this terminal.
    function _distributePayoutsOf(
        uint256 _projectId,
        address _token,
        uint256 _amount,
        uint256 _currency,
        uint256 _minReturnedTokens
    ) internal returns (uint256 netLeftoverDistributionAmount) {
        // Record the distribution.
        (JBRuleset memory _ruleset, uint256 _distributedAmount) = STORE.recordPayoutFor(
            _projectId, _accountingContextForTokenOf[_projectId][_token], _amount, _currency
        );

        // The amount being distributed must be at least as much as was expected.
        if (_distributedAmount < _minReturnedTokens) revert INADEQUATE_PAYOUT_AMOUNT();

        // Get a reference to the project owner, which will receive tokens from paying the platform fee
        // and receive any extra distributable funds not allocated to payout splits.
        address payable _projectOwner = payable(PROJECTS.ownerOf(_projectId));

        // Keep a reference to the fee.
        // The fee is 0 if the fee beneficiary doesn't accept the given token.
        uint256 _feePercent = FEE;

        // Payout to splits and get a reference to the leftover transfer amount after all splits have been paid.
        // Also get a reference to the amount that was distributed to splits from which fees should be taken.
        (uint256 _leftoverDistributionAmount, uint256 _feeEligibleDistributionAmount) =
        _distributeToPayoutSplitsOf(
            _projectId, _token, _ruleset.rulesetId, _distributedAmount, _feePercent
        );

        // Take the fee.
        uint256 _feeTaken = _feePercent != 0
            ? _takeFeeFrom(
                _projectId,
                _token,
                _feeEligibleDistributionAmount + _leftoverDistributionAmount,
                _feePercent,
                _projectOwner,
                _ruleset.shouldHoldFees()
            )
            : 0;

        // Transfer any remaining balance to the project owner and update returned leftover accordingly.
        if (_leftoverDistributionAmount != 0) {
            // Subtract the fee from the net leftover amount.
            netLeftoverDistributionAmount = _leftoverDistributionAmount
                - (_feePercent == 0 ? 0 : JBFees.feeIn(_leftoverDistributionAmount, _feePercent));

            // Transfer the amount to the project owner.
            _transferFor(address(this), _projectOwner, _token, netLeftoverDistributionAmount);
        }

        emit DistributePayouts(
            _ruleset.rulesetId,
            _ruleset.cycleNumber,
            _projectId,
            _projectOwner,
            _amount,
            _distributedAmount,
            _feeTaken,
            netLeftoverDistributionAmount,
            msg.sender
        );
    }

    /// @notice Allows a project to send funds from its surplus up to the preconfigured allowance.
    /// @dev Only a project's owner or a designated operator can use its allowance.
    /// @dev Incurs the protocol fee.
    /// @param _projectId The ID of the project to use the allowance of.
    /// @param _token The address of the token who's allowance is being used.
    /// @param _amount The amount of terminal tokens to use from this project's current allowance, as a fixed point number with the same amount of decimals as this terminal.
    /// @param _currency The expected currency of the amount being distributed. Must match the project's current ruleset's surplus allowance currency.
    /// @param _minReturnedTokens The minimum number of tokens that the `_amount` should be valued at in terms of this terminal's currency, as a fixed point number with 18 decimals.
    /// @param _beneficiary The address to send the funds to.
    /// @param _memo A memo to pass along to the emitted event.
    /// @return netDistributedAmount The amount of tokens that was distributed to the beneficiary, as a fixed point number with the same amount of decimals as the terminal.
    function _useAllowanceOf(
        uint256 _projectId,
        address _token,
        uint256 _amount,
        uint256 _currency,
        uint256 _minReturnedTokens,
        address payable _beneficiary,
        string memory _memo
    ) internal returns (uint256 netDistributedAmount) {
        // Record the use of the allowance.
        (JBRuleset memory _ruleset, uint256 _distributedAmount) = STORE.recordUsedAllowanceOf(
            _projectId, _accountingContextForTokenOf[_projectId][_token], _amount, _currency
        );

        // The amount being withdrawn must be at least as much as was expected.
        if (_distributedAmount < _minReturnedTokens) revert INADEQUATE_PAYOUT_AMOUNT();

        // Get a reference to the project owner, which will receive tokens from paying the platform fee.
        address _projectOwner = PROJECTS.ownerOf(_projectId);

        // Keep a reference to the fee.
        // The fee is 0 if the sender is marked as feeless or if the fee beneficiary project doesn't accept the given token.
        uint256 _feePercent = isFeelessAddress[msg.sender] ? 0 : FEE;

        unchecked {
            // Take a fee from the `_distributedAmount`, if needed.
            // The net amount is the withdrawn amount without the fee.
            netDistributedAmount = _distributedAmount
                - (
                    _feePercent == 0
                        ? 0
                        : _takeFeeFrom(
                            _projectId,
                            _token,
                            _distributedAmount,
                            _feePercent,
                            _projectOwner,
                            _ruleset.shouldHoldFees()
                        )
                );
        }

        // Transfer any remaining balance to the beneficiary.
        if (netDistributedAmount != 0) {
            _transferFor(address(this), _beneficiary, _token, netDistributedAmount);
        }

        emit UseAllowance(
            _ruleset.rulesetId,
            _ruleset.cycleNumber,
            _projectId,
            _beneficiary,
            _amount,
            _distributedAmount,
            netDistributedAmount,
            _memo,
            msg.sender
        );
    }

    /// @notice Pays out splits for a project's ruleset configuration.
    /// @param _projectId The ID of the project for which payout splits are being distributed.
    /// @param _token The address of the token being distributed.
    /// @param _domain The domain of the splits to distribute the payout between.
    /// @param _amount The total amount being distributed, as a fixed point number with the same number of decimals as this terminal.
    /// @param _feePercent The percent of fees to take, out of MAX_FEE.
    /// @return If the leftover amount if the splits don't add up to 100%.
    /// @return feeEligibleDistributionAmount The total amount of distributions that are eligible to have fees taken from.
    function _distributeToPayoutSplitsOf(
        uint256 _projectId,
        address _token,
        uint256 _domain,
        uint256 _amount,
        uint256 _feePercent
    ) internal returns (uint256, uint256 feeEligibleDistributionAmount) {
        // The total percentage available to split
        uint256 _leftoverPercentage = JBConstants.SPLITS_TOTAL_PERCENT;

        // Get a reference to the project's payout splits.
        JBSplit[] memory _splits = SPLITS.splitsOf(_projectId, _domain, uint256(uint160(_token)));

        // Keep a reference to the split being iterated on.
        JBSplit memory _split;

        // Keep a reference to the number of splits being iterated on.
        uint256 _numberOfSplits = _splits.length;

        // Transfer between all splits.
        for (uint256 _i; _i < _numberOfSplits;) {
            // Get a reference to the split being iterated on.
            _split = _splits[_i];

            // The amount to send towards the split.
            uint256 _payoutAmount = PRBMath.mulDiv(_amount, _split.percent, _leftoverPercentage);

            // The payout amount substracting any applicable incurred fees.
            uint256 _netPayoutAmount =
                _distributeToPayoutSplit(_split, _projectId, _token, _payoutAmount, _feePercent);

            // If the split hook is set as feeless, this distribution is not eligible for a fee.
            if (_netPayoutAmount != 0 && _netPayoutAmount != _payoutAmount) {
                feeEligibleDistributionAmount += _payoutAmount;
            }

            if (_payoutAmount != 0) {
                // Subtract from the amount to be sent to the beneficiary.
                unchecked {
                    _amount -= _payoutAmount;
                }
            }

            unchecked {
                // Decrement the leftover percentage.
                _leftoverPercentage -= _split.percent;
            }

            emit DistributeToPayoutSplit(
                _projectId,
                _domain,
                uint256(uint160(_token)),
                _split,
                _payoutAmount,
                _netPayoutAmount,
                msg.sender
            );

            unchecked {
                ++_i;
            }
        }

        return (_amount, feeEligibleDistributionAmount);
    }

    /// @notice Pays out a split for a project's ruleset configuration.
    /// @param _split The split to distribute payouts to.
    /// @param _projectId The ID of the project to which the split is originating.
    /// @param _token The address of the token being paid out.
    /// @param _amount The total amount being distributed to the split, as a fixed point number with the same number of decimals as this terminal.
    /// @param _feePercent The percent of fees to take, out of MAX_FEE.
    /// @return netPayoutAmount The amount sent to the split after subtracting fees.
    function _distributeToPayoutSplit(
        JBSplit memory _split,
        uint256 _projectId,
        address _token,
        uint256 _amount,
        uint256 _feePercent
    ) internal returns (uint256 netPayoutAmount) {
        // By default, the net payout amount is the full amount. This will be adjusted if fees are taken.
        netPayoutAmount = _amount;

        // If there's a split hook set, transfer to its `process` function.
        if (_split.splitHook != IJBSplitHook(address(0))) {
            // This distribution is eligible for a fee since the funds are leaving this contract and the split hook isn't listed as feeless.
            if (_feePercent != 0 && !isFeelessAddress[address(_split.splitHook)]) {
                unchecked {
                    netPayoutAmount -= JBFees.feeIn(_amount, _feePercent);
                }
            }

            // Trigger any inherited pre-transfer logic.
            _beforeTransferFor(address(_split.splitHook), _token, netPayoutAmount);

            // Create the data to send to the split hook.
            JBSplitHookData memory _data = JBSplitHookData({
                token: _token,
                amount: netPayoutAmount,
                decimals: _accountingContextForTokenOf[_projectId][_token].decimals,
                projectId: _projectId,
                group: uint256(uint160(_token)),
                split: _split
            });

            // Trigger the split hook's `process` function.
            bytes memory _reason;

            if (
                ERC165Checker.supportsInterface(
                    address(_split.splitHook), type(IJBSplitHook).interfaceId
                )
            ) {
                // Keep a reference to the value that'll be paid to the split hook.
                uint256 _payValue = _token == JBTokenList.ETH ? netPayoutAmount : 0;

                // If this terminal's token is ETH, send it in msg.value.
                try _split.splitHook.process{value: _payValue}(_data) {}
                catch (bytes memory __reason) {
                    _reason = __reason.length == 0 ? abi.encode("Process fail") : __reason;
                }
            } else {
                _reason = abi.encode("IERC165 fail");
            }

            if (_reason.length != 0) {
                // Revert the payout.
                _revertTransferFrom(
                    _projectId, _token, address(_split.splitHook), netPayoutAmount, _amount
                );

                // Set the net payout amount to 0 to signal the reversion.
                netPayoutAmount = 0;

                emit PayoutReverted(_projectId, _split, _amount, _reason, msg.sender);
            }

            // Otherwise, if a project is specified, make a payment to it.
        } else if (_split.projectId != 0) {
            // Get a reference to the Juicebox terminal being used.
            IJBPaymentTerminal _terminal = DIRECTORY.primaryTerminalOf(_split.projectId, _token);

            // The project must have a terminal to send funds to.
            if (_terminal == IJBPaymentTerminal(address(0))) {
                // Set the net payout amount to 0 to signal the reversion.
                netPayoutAmount = 0;

                // Revert the payout.
                _revertTransferFrom(_projectId, _token, address(0), 0, _amount);

                // Specify the reason for reverting.
                bytes memory _reason = "Terminal not found";

                emit PayoutReverted(_projectId, _split, _amount, _reason, msg.sender);
            } else {
                // This distribution is eligible for a fee since the funds are leaving this contract and the terminal isn't listed as feeless.
                if (_terminal != this && _feePercent != 0 && !isFeelessAddress[address(_terminal)])
                {
                    unchecked {
                        netPayoutAmount -= JBFees.feeIn(_amount, _feePercent);
                    }
                }

                // Trigger any inherited pre-transfer logic.
                _beforeTransferFor(address(_terminal), _token, netPayoutAmount);

                // Keep a reference to the amount that'll be paid in.
                uint256 _payValue = _token == JBTokenList.ETH ? netPayoutAmount : 0;

                // Add to balance if prefered.
                if (_split.preferAddToBalance) {
                    bytes memory _metadata = bytes(abi.encodePacked(_projectId));
                    try _terminal.addToBalanceOf{value: _payValue}(
                        _split.projectId,
                        _token,
                        netPayoutAmount,
                        false,
                        "",
                        // Send the projectId in the metadata as a referral.
                        _metadata
                    ) {} catch (bytes memory _reason) {
                        // Revert the payout.
                        _revertTransferFrom(
                            _projectId, _token, address(_terminal), netPayoutAmount, _amount
                        );

                        // Set the net payout amount to 0 to signal the reversion.
                        netPayoutAmount = 0;

                        emit PayoutReverted(_projectId, _split, _amount, _reason, msg.sender);
                    }
                } else {
                    try _terminal.pay{value: _payValue}(
                        _split.projectId,
                        _token,
                        netPayoutAmount,
                        _split.beneficiary != address(0) ? _split.beneficiary : msg.sender,
                        0,
                        "",
                        // Send the projectId in the metadata as a referral.
                        bytes(abi.encodePacked(_projectId))
                    ) {} catch (bytes memory _reason) {
                        // Revert the payout.
                        _revertTransferFrom(
                            _projectId, _token, address(_terminal), netPayoutAmount, _amount
                        );

                        // Set the net payout amount to 0 to signal the reversion.
                        netPayoutAmount = 0;

                        emit PayoutReverted(_projectId, _split, _amount, _reason, msg.sender);
                    }
                }
            }
        } else {
            // This distribution is eligible for a fee since the funds are leaving this contract and the beneficiary isn't listed as feeless.
            // Don't enforce feeless address for the beneficiary since the funds are leaving the ecosystem.
            if (_feePercent != 0) {
                unchecked {
                    netPayoutAmount -= JBFees.feeIn(_amount, _feePercent);
                }
            }

            // If there's a beneficiary, send the funds directly to the beneficiary. Otherwise send to the msg.sender.
            _transferFor(
                address(this),
                _split.beneficiary != address(0) ? _split.beneficiary : payable(msg.sender),
                _token,
                netPayoutAmount
            );
        }
    }

    /// @notice Fulfills payment payloads for a list of pay hooks.
    /// @param _projectId The ID of the project being paid that is forwarding payloads to pay hooks.
    /// @param _payloads The payloads being fulfilled.
    /// @param _tokenAmount The amount of tokens that were paid in to the project.
    /// @param _payer The address that sent the payment.
    /// @param _ruleset The ruleset during which the payment is being accepted during.
    /// @param _beneficiary The address receiving tokens that result from the payment.
    /// @param _beneficiaryTokenCount The amount of tokens that are being minted for the beneificary.
    /// @param _metadata Bytes to send along to the data hook, pay hook, and emitted event, if provided.
    function _fulfillPayHookPayloadsFor(
        uint256 _projectId,
        JBPayHookPayload[] memory _payloads,
        JBTokenAmount memory _tokenAmount,
        address _payer,
        JBRuleset memory _ruleset,
        address _beneficiary,
        uint256 _beneficiaryTokenCount,
        bytes memory _metadata
    ) internal {
        // The accounting context.
        JBDidPayData memory _data = JBDidPayData(
            _payer,
            _projectId,
            _ruleset.rulesetId,
            _tokenAmount,
            _tokenAmount,
            _ruleset.weight,
            _beneficiaryTokenCount,
            _beneficiary,
            bytes(""),
            _metadata
        );

        // Keep a reference to the payload being iterated on.
        JBPayHookPayload memory _payload;

        // Keep a reference to the number of payloads there are.
        uint256 _numberOfpayloads = _payloads.length;

        // Fulfill each payload.
        for (uint256 _i; _i < _numberOfpayloads;) {
            // Set the payload being iterated on.
            _payload = _payloads[_i];

            // Pass the correct token forwardedAmount to the hook
            _data.forwardedAmount = JBTokenAmount({
                value: _payload.amount,
                token: _tokenAmount.token,
                decimals: _tokenAmount.decimals,
                currency: _tokenAmount.currency
            });

            // Pass the correct metadata from the data hook.
            _data.dataHookMetadata = _payload.metadata;

            // Trigger any inherited pre-transfer logic.
            _beforeTransferFor(address(_payload.hook), _tokenAmount.token, _payload.amount);

            uint256 _payValue = _tokenAmount.token == JBTokenList.ETH ? _payload.amount : 0;

            // Fulfill the payload.
            _payload.hook.didPay{value: _payValue}(_data);

            emit HookDidPay(_payload.hook, _data, _payload.amount, msg.sender);

            unchecked {
                ++_i;
            }
        }
    }

    /// @notice Fulfills redemption payloads to a list of redeem hooks.
    /// @param _projectId The ID of the project being redeemed from that is forwarding payloads to redeem hooks.
    /// @param _beneficiaryTokenAmount The amount of tokens that are being reclaimed from the project.
    /// @param _holder The address that is redeeming.
    /// @param _tokenCount The amount of tokens that are being redeemed by the holder.
    /// @param _metadata Bytes to send along to the data hook, redeem hook, and emitted event, if provided.
    /// @param _ruleset The ruleset during which the redemption is being made during.
    /// @param _beneficiary The address receiving reclaimed treasury tokens that result from the redemption.
    /// @param _payloads The payloads being fulfilled.
    /// @param _feePercent The percent fee that will apply to funds allocated to redeem hooks.
    /// @return feeEligibleDistributionAmount The amount of allocated funds to redeem hooks that are eligible for fees.
    function _fulfillRedemptionHookPayloadsFor(
        uint256 _projectId,
        JBTokenAmount memory _beneficiaryTokenAmount,
        address _holder,
        uint256 _tokenCount,
        bytes memory _metadata,
        JBRuleset memory _ruleset,
        address payable _beneficiary,
        JBRedeemHookPayload[] memory _payloads,
        uint256 _feePercent
    ) internal returns (uint256 feeEligibleDistributionAmount) {
        // Keep a reference to the data that'll get send to redeem hooks.
        JBDidRedeemData memory _data = JBDidRedeemData(
            _holder,
            _projectId,
            _ruleset.rulesetId,
            _tokenCount,
            _beneficiaryTokenAmount,
            _beneficiaryTokenAmount,
            _ruleset.redemptionRate(),
            _beneficiary,
            "",
            _metadata
        );

        // Keep a reference to the payload being iterated on.
        JBRedeemHookPayload memory _payload;

        // Keep a reference to the number of payloads there are.
        uint256 _numberOfpayloads = _payloads.length;

        for (uint256 _i; _i < _numberOfpayloads;) {
            // Set the payload being iterated on.
            _payload = _payloads[_i];

            // Trigger any inherited pre-transfer logic.
            _beforeTransferFor(
                address(_payload.hook), _beneficiaryTokenAmount.token, _payload.amount
            );

            // Get the fee for the payload amount.
            uint256 _payloadAmountFee =
                _feePercent == 0 ? 0 : JBFees.feeIn(_payload.amount, _feePercent);

            // Add the payload amount to the amount eligible for having a fee taken.
            if (_payloadAmountFee != 0) {
                feeEligibleDistributionAmount += _payload.amount;
                _payload.amount -= _payloadAmountFee;
            }

            // Set the value of the forwarded amount.
            _data.forwardedAmount = JBTokenAmount({
                value: _payload.amount,
                token: _beneficiaryTokenAmount.token,
                decimals: _beneficiaryTokenAmount.decimals,
                currency: _beneficiaryTokenAmount.currency
            });

            // Pass the correct metadata from the data hook.
            _data.dataHookMetadata = _payload.metadata;

            // Keep a reference to the value that will be forwarded.
            uint256 _payValue =
                _beneficiaryTokenAmount.token == JBTokenList.ETH ? _payload.amount : 0;

            // Fulfill the payload.
            _payload.hook.didRedeem{value: _payValue}(_data);

<<<<<<< HEAD
            emit HookDidRedeem(_payload.hook, _data, _payload.amount, _payloadAmountFee, msg.sender);
=======
            emit DelegateDidRedeem(
                _allocation.delegate, _data, _allocation.amount, _delegatedAmountFee, msg.sender
            );

            unchecked {
                ++_i;
            }
>>>>>>> transition/adjusted-file-names
        }
    }

    /// @notice Takes a fee into the platform's project, which has an id of _FEE_BENEFICIARY_PROJECT_ID.
    /// @param _projectId The ID of the project having fees taken from.
    /// @param _token The address of the token that the fee is being taken in.
    /// @param _amount The amount of the fee to take, as a floating point number with 18 decimals.
    /// @param _feePercent The percent of fees to take, out of MAX_FEE.
    /// @param _beneficiary The address to mint the platforms tokens for.
    /// @param _shouldHoldFees If fees should be tracked and held back.
    /// @return feeAmount The amount of the fee taken.
    function _takeFeeFrom(
        uint256 _projectId,
        address _token,
        uint256 _amount,
        uint256 _feePercent,
        address _beneficiary,
        bool _shouldHoldFees
    ) internal returns (uint256 feeAmount) {
        // Get a reference to the fee amount.
        feeAmount = JBFees.feeIn(_amount, _feePercent);

        if (_shouldHoldFees) {
            // Store the held fee.
            _heldFeesOf[_projectId].push(JBFee(_amount, uint32(_feePercent), _beneficiary));

            emit HoldFee(_projectId, _amount, _feePercent, _beneficiary, msg.sender);
        } else {
            // Get the terminal that'll receive the fee if one wasn't provided.
            IJBPaymentTerminal _feeTerminal =
                DIRECTORY.primaryTerminalOf(_FEE_BENEFICIARY_PROJECT_ID, _token);

            // Process the fee.
            _processFee(_projectId, _token, feeAmount, _beneficiary, _feeTerminal);

            emit ProcessFee(_projectId, feeAmount, false, _beneficiary, msg.sender);
        }
    }

    /// @notice Process a fee of the specified amount from a project.
    /// @param _projectId The project ID the fee is being paid from.
    /// @param _token The token the fee is being paid in.
    /// @param _amount The fee amount, as a floating point number with 18 decimals.
    /// @param _beneficiary The address to mint the platform's tokens for.
    /// @param _feeTerminal The terminal that'll receive the fees. This'll be filled if one isn't provided.
    function _processFee(
        uint256 _projectId,
        address _token,
        uint256 _amount,
        address _beneficiary,
        IJBPaymentTerminal _feeTerminal
    ) internal {
        if (address(_feeTerminal) == address(0)) {
            _revertTransferFrom(_projectId, _token, address(0), 0, _amount);

            // Specify the reason for reverting.
            bytes memory _reason = "Fee not accepted";

            emit FeeReverted(_projectId, _FEE_BENEFICIARY_PROJECT_ID, _amount, _reason, msg.sender);
            return;
        }

        // Trigger any inherited pre-transfer logic if funds will be transferred.
        if (address(_feeTerminal) != address(this)) {
            _beforeTransferFor(address(_feeTerminal), _token, _amount);
        }

        // Keep a reference to the amount that'll be paid in.
        uint256 _payValue = _token == JBTokenList.ETH ? _amount : 0;

        try _feeTerminal
            // Send the fee.
            // If this terminal's token is ETH, send it in msg.value.
            .pay{value: _payValue}(
            _FEE_BENEFICIARY_PROJECT_ID,
            _token,
            _amount,
            _beneficiary,
            0,
            "",
            // Send the projectId in the metadata.
            bytes(abi.encodePacked(_projectId))
        ) {} catch (bytes memory _reason) {
            _revertTransferFrom(
                _projectId,
                _token,
                address(_feeTerminal) != address(this) ? address(_feeTerminal) : address(0),
                address(_feeTerminal) != address(this) ? _amount : 0,
                _amount
            );
            emit FeeReverted(_projectId, _FEE_BENEFICIARY_PROJECT_ID, _amount, _reason, msg.sender);
        }
    }

    /// @notice Refund fees based on the specified amount.
    /// @param _projectId The project for which fees are being refunded.
    /// @param _amount The amount to base the refund on, as a fixed point number with the same amount of decimals as this terminal.
    /// @return refundedFees How much fees were refunded, as a fixed point number with the same number of decimals as this terminal
    function _refundHeldFees(uint256 _projectId, uint256 _amount)
        internal
        returns (uint256 refundedFees)
    {
        // Get a reference to the project's held fees.
        JBFee[] memory _heldFees = _heldFeesOf[_projectId];

        // Delete the current held fees.
        delete _heldFeesOf[_projectId];

        // Get a reference to the leftover amount once all fees have been settled.
        uint256 leftoverAmount = _amount;

        // Keep a reference to the number of held fees.
        uint256 _numberOfHeldFees = _heldFees.length;

        // Process each fee.
        for (uint256 _i; _i < _numberOfHeldFees;) {
            if (leftoverAmount == 0) {
                _heldFeesOf[_projectId].push(_heldFees[_i]);
            } else {
                // Notice here we take feeIn the stored .amount
                uint256 _feeAmount = (
                    _heldFees[_i].fee == 0
                        ? 0
                        : JBFees.feeIn(_heldFees[_i].amount, _heldFees[_i].fee)
                );

                if (leftoverAmount >= _heldFees[_i].amount - _feeAmount) {
                    unchecked {
                        leftoverAmount = leftoverAmount - (_heldFees[_i].amount - _feeAmount);
                        refundedFees += _feeAmount;
                    }
                } else {
                    // And here we overwrite with feeFrom the leftoverAmount
                    _feeAmount = _heldFees[_i].fee == 0
                        ? 0
                        : JBFees.feeFrom(leftoverAmount, _heldFees[_i].fee);

                    unchecked {
                        _heldFeesOf[_projectId].push(
                            JBFee(
                                _heldFees[_i].amount - (leftoverAmount + _feeAmount),
                                _heldFees[_i].fee,
                                _heldFees[_i].beneficiary
                            )
                        );
                        refundedFees += _feeAmount;
                    }
                    leftoverAmount = 0;
                }
            }

            unchecked {
                ++_i;
            }
        }

        emit RefundHeldFees(_projectId, _amount, refundedFees, leftoverAmount, msg.sender);
    }

    /// @notice Reverts an expected payout.
    /// @param _projectId The ID of the project having paying out.
    /// @param _token The address of the token having its transfer reverted.
    /// @param _expectedDestination The address the payout was expected to go to.
    /// @param _allowanceAmount The amount that the destination has been allowed to use.
    /// @param _depositAmount The amount of the payout as debited from the project's balance.
    function _revertTransferFrom(
        uint256 _projectId,
        address _token,
        address _expectedDestination,
        uint256 _allowanceAmount,
        uint256 _depositAmount
    ) internal {
        // Cancel allowance if needed.
        if (_allowanceAmount != 0 && _token != JBTokenList.ETH) {
            IERC20(_token).safeDecreaseAllowance(_expectedDestination, _allowanceAmount);
        }

        // Add undistributed amount back to project's balance.
        STORE.recordAddedBalanceFor(_projectId, _token, _depositAmount);
    }

    /// @notice Transfers tokens.
    /// @param _from The address from which the transfer should originate.
    /// @param _to The address to which the transfer should go.
    /// @param _token The token being transfered.
    /// @param _amount The amount of the transfer, as a fixed point number with the same number of decimals as this terminal.
    function _transferFor(address _from, address payable _to, address _token, uint256 _amount)
        internal
        virtual
    {
        // If the token is ETH, assume the native token standard.
        if (_token == JBTokenList.ETH) return Address.sendValue(_to, _amount);

        if (_from == address(this)) return IERC20(_token).safeTransfer(_to, _amount);

        // If there's sufficient approval, transfer normally.
        if (IERC20(_token).allowance(address(_from), address(this)) >= _amount) {
            return IERC20(_token).safeTransferFrom(_from, _to, _amount);
        }

        // Otherwise we attempt to use the PERMIT2 method.
        PERMIT2.transferFrom(_from, _to, uint160(_amount), _token);
    }

    /// @notice Logic to be triggered before transferring tokens from this terminal.
    /// @param _to The address to which the transfer is going.
    /// @param _token The token being transfered.
    /// @param _amount The amount of the transfer, as a fixed point number with the same number of decimals as this terminal.
    function _beforeTransferFor(address _to, address _token, uint256 _amount) internal virtual {
        // If the token is ETH, assume the native token standard.
        if (_token == JBTokenList.ETH) return;
        IERC20(_token).safeIncreaseAllowance(_to, _amount);
    }

    /// @notice Sets the permit2 allowance for a token.
    /// @param _allowance the allowance to get using permit2
    /// @param _token The token being allowed.
    function _permitAllowance(JBSingleAllowanceData memory _allowance, address _token) internal {
        PERMIT2.permit(
            msg.sender,
            IAllowanceTransfer.PermitSingle({
                details: IAllowanceTransfer.PermitDetails({
                    token: _token,
                    amount: _allowance.amount,
                    expiration: _allowance.expiration,
                    nonce: _allowance.nonce
                }),
                spender: address(this),
                sigDeadline: _allowance.sigDeadline
            }),
            _allowance.signature
        );
    }
}<|MERGE_RESOLUTION|>--- conflicted
+++ resolved
@@ -11,39 +11,22 @@
 import {PRBMath} from "@paulrberg/contracts/math/PRBMath.sol";
 import {IPermit2} from "@permit2/src/src/interfaces/IPermit2.sol";
 import {IAllowanceTransfer} from "@permit2/src/src/interfaces/IPermit2.sol";
-<<<<<<< HEAD
-import {JBDelegateMetadataLib} from
-    "@jbx-protocol/juice-delegate-metadata-lib/src/JBDelegateMetadataLib.sol";
 import {IJBController} from "./interfaces/IJBController.sol";
 import {IJBDirectory} from "./interfaces/IJBDirectory.sol";
 import {IJBMultiTerminal} from "./interfaces/IJBMultiTerminal.sol";
 import {IJBSplits} from "./interfaces/IJBSplits.sol";
+import {IJBPaymentTerminal} from "./interfaces/IJBPaymentTerminal.sol";
 import {IJBPermissioned} from "./interfaces/IJBPermissioned.sol";
 import {IJBPermissions} from "./interfaces/IJBPermissions.sol";
-import {IJBPaymentTerminal} from "./interfaces/IJBPaymentTerminal.sol";
-=======
-import {IJBController3_1} from "./interfaces/IJBController3_1.sol";
-import {IJBDirectory} from "./interfaces/IJBDirectory.sol";
-import {IJBSplitsStore} from "./interfaces/IJBSplitsStore.sol";
-import {IJBOperatable} from "./interfaces/IJBOperatable.sol";
-import {IJBOperatorStore} from "./interfaces/IJBOperatorStore.sol";
-import {IJBPaymentTerminal} from "./interfaces/terminal/IJBPaymentTerminal.sol";
->>>>>>> 35ca8fd5
 import {IJBProjects} from "./interfaces/IJBProjects.sol";
 import {IJBTerminalStore} from "./interfaces/IJBTerminalStore.sol";
 import {IJBSplitHook} from "./interfaces/IJBSplitHook.sol";
 import {JBConstants} from "./libraries/JBConstants.sol";
 import {JBFees} from "./libraries/JBFees.sol";
-<<<<<<< HEAD
 import {JBRulesetMetadataResolver} from "./libraries/JBRulesetMetadataResolver.sol";
+import {JBMetadataResolver} from "./libraries/JBMetadataResolver.sol";
 import {JBPermissionIDs} from "./libraries/JBPermissionIDs.sol";
 import {JBTokenList} from "./libraries/JBTokenList.sol";
-=======
-import {JBFundingCycleMetadataResolver} from "./libraries/JBFundingCycleMetadataResolver.sol";
-import {JBMetadataResolver} from "./libraries/JBMetadataResolver.sol";
-import {JBOperations} from "./libraries/JBOperations.sol";
-import {JBTokens} from "./libraries/JBTokens.sol";
->>>>>>> 35ca8fd5
 import {JBTokenStandards} from "./libraries/JBTokenStandards.sol";
 import {JBDidRedeemData} from "./structs/JBDidRedeemData.sol";
 import {JBDidPayData} from "./structs/JBDidPayData.sol";
@@ -57,10 +40,7 @@
 import {JBAccountingContext} from "./structs/JBAccountingContext.sol";
 import {JBAccountingContextConfig} from "./structs/JBAccountingContextConfig.sol";
 import {JBTokenAmount} from "./structs/JBTokenAmount.sol";
-<<<<<<< HEAD
 import {JBPermissioned} from "./abstract/JBPermissioned.sol";
-=======
-import {JBOperatable} from "./abstract/JBOperatable.sol";
 import {
     IJBMultiTerminal,
     IJBFeeTerminal,
@@ -69,7 +49,6 @@
     IJBPayoutTerminal,
     IJBPermitPaymentTerminal
 } from "./interfaces/terminal/IJBMultiTerminal.sol";
->>>>>>> 35ca8fd5
 
 /// @notice Generic terminal managing all inflows and outflows of funds into the protocol ecosystem.
 contract JBMultiTerminal is JBPermissioned, Ownable, IJBMultiTerminal {
@@ -197,13 +176,8 @@
         override
         returns (uint256)
     {
-<<<<<<< HEAD
         return STORE.currentSurplusOf(
-            this, _projectId, _accountingContextsOf[_projectId], _decimals, _currency
-=======
-        return STORE.currentOverflowOf(
             address(this), _projectId, _accountingContextsOf[_projectId], _decimals, _currency
->>>>>>> 35ca8fd5
         );
     }
 
@@ -223,19 +197,15 @@
     /// @param _interfaceId The ID of the interface to check for adherance to.
     /// @return A flag indicating if the provided interface ID is supported.
     function supportsInterface(bytes4 _interfaceId) public view virtual override returns (bool) {
-<<<<<<< HEAD
         return _interfaceId == type(IJBMultiTerminal).interfaceId
             || _interfaceId == type(IJBPermissioned).interfaceId
-            || _interfaceId == type(IJBPaymentTerminal).interfaceId;
-=======
-        return _interfaceId == type(IJBPaymentTerminal).interfaceId
+            || _interfaceId == type(IJBPaymentTerminal).interfaceId
             || _interfaceId == type(IJBRedemptionTerminal).interfaceId
             || _interfaceId == type(IJBPayoutTerminal).interfaceId
             || _interfaceId == type(IJBPermitPaymentTerminal).interfaceId
             || _interfaceId == type(IJBMultiTerminal).interfaceId
             || _interfaceId == type(IJBFeeTerminal).interfaceId
             || _interfaceId == type(IERC165).interfaceId;
->>>>>>> 35ca8fd5
     }
 
     //*********************************************************************//
@@ -1386,17 +1356,11 @@
             // Fulfill the payload.
             _payload.hook.didRedeem{value: _payValue}(_data);
 
-<<<<<<< HEAD
             emit HookDidRedeem(_payload.hook, _data, _payload.amount, _payloadAmountFee, msg.sender);
-=======
-            emit DelegateDidRedeem(
-                _allocation.delegate, _data, _allocation.amount, _delegatedAmountFee, msg.sender
-            );
 
             unchecked {
                 ++_i;
             }
->>>>>>> transition/adjusted-file-names
         }
     }
 
