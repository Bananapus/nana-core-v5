// SPDX-License-Identifier: MIT
pragma solidity ^0.8.16;

import {Ownable} from "@openzeppelin/contracts/access/Ownable.sol";
import {Address} from "@openzeppelin/contracts/utils/Address.sol";
import {IERC165} from "@openzeppelin/contracts/utils/introspection/IERC165.sol";
import {IERC20} from "@openzeppelin/contracts/token/ERC20/IERC20.sol";
import {IERC20Metadata} from "@openzeppelin/contracts/token/ERC20/extensions/IERC20Metadata.sol";
import {SafeERC20} from "@openzeppelin/contracts/token/ERC20/utils/SafeERC20.sol";
import {ERC165Checker} from "@openzeppelin/contracts/utils/introspection/ERC165Checker.sol";
import {PRBMath} from "@paulrberg/contracts/math/PRBMath.sol";
import {IPermit2} from "@permit2/src/src/interfaces/IPermit2.sol";
import {IAllowanceTransfer} from "@permit2/src/src/interfaces/IPermit2.sol";
import {JBDelegateMetadataLib} from
    "@jbx-protocol/juice-delegate-metadata-lib/src/JBDelegateMetadataLib.sol";
import {IJBController} from "./interfaces/IJBController.sol";
import {IJBDirectory} from "./interfaces/IJBDirectory.sol";
import {IJBMultiTerminal} from "./interfaces/IJBMultiTerminal.sol";
import {IJBSplits} from "./interfaces/IJBSplits.sol";
import {IJBPermissioned} from "./interfaces/IJBPermissioned.sol";
import {IJBPermissions} from "./interfaces/IJBPermissions.sol";
import {IJBPaymentTerminal} from "./interfaces/IJBPaymentTerminal.sol";
import {IJBProjects} from "./interfaces/IJBProjects.sol";
import {IJBTerminalStore} from "./interfaces/IJBTerminalStore.sol";
import {IJBSplitHook} from "./interfaces/IJBSplitHook.sol";
import {JBConstants} from "./libraries/JBConstants.sol";
import {JBFees} from "./libraries/JBFees.sol";
import {JBRulesetMetadataResolver} from "./libraries/JBRulesetMetadataResolver.sol";
import {JBPermissionIDs} from "./libraries/JBPermissionIDs.sol";
import {JBTokenList} from "./libraries/JBTokenList.sol";
import {JBTokenStandards} from "./libraries/JBTokenStandards.sol";
import {JBDidRedeemData} from "./structs/JBDidRedeemData.sol";
import {JBDidPayData} from "./structs/JBDidPayData.sol";
import {JBFee} from "./structs/JBFee.sol";
import {JBRuleset} from "./structs/JBRuleset.sol";
import {JBPayDelegateAllocation} from "./structs/JBPayDelegateAllocation.sol";
import {JBRedeemDelegateAllocation} from "./structs/JBRedeemDelegateAllocation.sol";
import {JBSingleAllowanceData} from "./structs/JBSingleAllowanceData.sol";
import {JBSplit} from "./structs/JBSplit.sol";
import {JBSplitHookData} from "./structs/JBSplitHookData.sol";
import {JBAccountingContext} from "./structs/JBAccountingContext.sol";
import {JBAccountingContextConfig} from "./structs/JBAccountingContextConfig.sol";
import {JBTokenAmount} from "./structs/JBTokenAmount.sol";
import {JBPermissioned} from "./abstract/JBPermissioned.sol";

/// @notice Generic terminal managing all inflows and outflows of funds into the protocol ecosystem.
contract JBMultiTerminal is JBPermissioned, Ownable, IJBMultiTerminal {
    // A library that parses the packed ruleset metadata into a friendlier format.
    using JBRulesetMetadataResolver for JBRuleset;

    // A library that adds default safety checks to ERC20 functionality.
    using SafeERC20 for IERC20;

    //*********************************************************************//
    // --------------------------- custom errors ------------------------- //
    //*********************************************************************//

    error ACCOUNTING_CONTEXT_ALREADY_SET();
    error FEE_TOO_HIGH();
    error INADEQUATE_DISTRIBUTION_AMOUNT();
    error INADEQUATE_RECLAIM_AMOUNT();
    error INADEQUATE_TOKEN_COUNT();
    error NO_MSG_VALUE_ALLOWED();
    error PAY_TO_ZERO_ADDRESS();
    error PERMIT_ALLOWANCE_NOT_ENOUGH(uint256 transactionAmount, uint256 permitAllowance);
    error REDEEM_TO_ZERO_ADDRESS();
    error TERMINAL_TOKENS_INCOMPATIBLE();
    error TOKEN_NOT_ACCEPTED();

    //*********************************************************************//
    // --------------------- internal stored constants ------------------- //
    //*********************************************************************//

    /// @notice The fee beneficiary project ID is 1, as it should be the first project launched during the deployment process.
    uint256 internal constant _FEE_BENEFICIARY_PROJECT_ID = 1;

    //*********************************************************************//
    // --------------------- internal stored properties ------------------ //
    //*********************************************************************//

    /// @notice Context describing how a token is accounted for by a project.
    /// @custom:param _projectId The ID of the project to which the token accounting context applies.
    /// @custom:param _token The address of the token being accounted for.
    mapping(uint256 => mapping(address => JBAccountingContext)) internal
        _accountingContextForTokenOf;

    /// @notice A list of tokens accepted by each project.
    /// @custom:param _projectId The ID of the project to get a list of accepted tokens for.
    mapping(uint256 => JBAccountingContext[]) internal _accountingContextsOf;

    /// @notice Fees that are being held to be processed later.
    /// @custom:param _projectId The ID of the project for which fees are being held.
    mapping(uint256 => JBFee[]) internal _heldFeesOf;

    //*********************************************************************//
    // ------------------------- public constants ------------------------ //
    //*********************************************************************//

    /// @notice The platform fee percent.
    uint256 public constant override FEE = 25_000_000; // 2.5%

    //*********************************************************************//
    // ---------------- public immutable stored properties --------------- //
    //*********************************************************************//

    /// @notice Mints ERC-721's that represent project ownership and transfers.
    IJBProjects public immutable override PROJECTS;

    /// @notice The directory of terminals and controllers for PROJECTS.
    IJBDirectory public immutable override DIRECTORY;

    /// @notice The contract that stores splits for each project.
    IJBSplits public immutable override SPLITS;

    /// @notice The contract that stores and manages the terminal's data.
    IJBTerminalStore public immutable override STORE;

    /// @notice The permit2 utility.
    IPermit2 public immutable PERMIT2;

    //*********************************************************************//
    // --------------------- public stored properties -------------------- //
    //*********************************************************************//

    /// @notice Addresses that can be paid towards from this terminal without incurring a fee.
    /// @dev Only addresses that are considered to be contained within the ecosystem can be feeless. Funds sent outside the ecosystem may incur fees despite being stored as feeless.
    /// @custom:param _address The address that can be paid toward.
    mapping(address => bool) public override isFeelessAddress;

    //*********************************************************************//
    // ------------------------- external views -------------------------- //
    //*********************************************************************//

    /// @notice Information on how a project accounts for tokens.
    /// @param _projectId The ID of the project to get token accounting info for.
    /// @param _token The token to check the accounting info for.
    /// @return The token's accounting info of decimals for the token.
    function accountingContextForTokenOf(uint256 _projectId, address _token)
        external
        view
        override
        returns (JBAccountingContext memory)
    {
        return _accountingContextForTokenOf[_projectId][_token];
    }

    /// @notice The tokens accepted by a project.
    /// @param _projectId The ID of the project to get accepted tokens for.
    /// @return tokenContexts The contexts of the accepted tokens.
    function accountingContextsOf(uint256 _projectId)
        external
        view
        override
        returns (JBAccountingContext[] memory)
    {
        return _accountingContextsOf[_projectId];
    }

    /// @notice Gets the current surplused amount in this terminal for a specified project, in terms of ETH.
    /// @dev The current surplus is represented as a fixed point number with 18 decimals.
    /// @param _projectId The ID of the project to get surplus for.
    /// @param _decimals The number of decimals included in the fixed point returned value.
    /// @param _currency The currency in which the ETH value is returned.
    /// @return The current amount of ETH surplus that project has in this terminal, as a fixed point number with 18 decimals.
    function currentSurplusOf(uint256 _projectId, uint256 _decimals, uint256 _currency)
        external
        view
        virtual
        override
        returns (uint256)
    {
        return STORE.currentSurplusOf(
            this, _projectId, _accountingContextsOf[_projectId], _decimals, _currency
        );
    }

    /// @notice The fees that are currently being held to be processed later for each project.
    /// @param _projectId The ID of the project for which fees are being held.
    /// @return An array of fees that are being held.
    function heldFeesOf(uint256 _projectId) external view override returns (JBFee[] memory) {
        return _heldFeesOf[_projectId];
    }

    //*********************************************************************//
    // -------------------------- public views --------------------------- //
    //*********************************************************************//

    /// @notice Indicates if this contract adheres to the specified interface.
    /// @dev See {IERC165-supportsInterface}.
    /// @param _interfaceId The ID of the interface to check for adherance to.
    /// @return A flag indicating if the provided interface ID is supported.
    function supportsInterface(bytes4 _interfaceId) public view virtual override returns (bool) {
        return _interfaceId == type(IJBMultiTerminal).interfaceId
            || _interfaceId == type(IJBPermissioned).interfaceId
            || _interfaceId == type(IJBPaymentTerminal).interfaceId;
    }

    //*********************************************************************//
    // -------------------------- internal views ------------------------- //
    //*********************************************************************//

    /// @notice Checks the balance of tokens in this contract.
    /// @param _token The address of the token to which the balance applies.
    /// @return The contract's balance.
    function _balance(address _token) internal view virtual returns (uint256) {
        // If the token is ETH, assume the native token standard.
        return _token == JBTokenList.ETH
            ? address(this).balance
            : IERC20(_token).balanceOf(address(this));
    }

    //*********************************************************************//
    // -------------------------- constructor ---------------------------- //
    //*********************************************************************//

    /// @param _permissions A contract storing permissions.
    /// @param _projects A contract which mints ERC-721's that represent project ownership and transfers.
    /// @param _directory A contract storing directories of terminals and controllers for each project.
    /// @param _splits A contract that stores splits for each project.
    /// @param _store A contract that stores the terminal's data.
    /// @param _permit2 A permit2 utility.
    /// @param _owner The address that will own this contract.
    constructor(
        IJBPermissions _permissions,
        IJBProjects _projects,
        IJBDirectory _directory,
        IJBSplits _splits,
        IJBTerminalStore _store,
        IPermit2 _permit2,
        address _owner
    ) JBPermissioned(_permissions) Ownable(_owner) {
        PROJECTS = _projects;
        DIRECTORY = _directory;
        SPLITS = _splits;
        STORE = _store;
        PERMIT2 = _permit2;
    }

    //*********************************************************************//
    // ---------------------- external transactions ---------------------- //
    //*********************************************************************//

    /// @notice Pay tokens to a project.
    /// @param _projectId The ID of the project being paid.
    /// @param _amount The amount of terminal tokens being received, as a fixed point number with the same amount of decimals as this terminal. If this terminal's token is ETH, this is ignored and msg.value is used in its place.
    /// @param _token The token being paid. This terminal ignores this property since it only manages one token.
    /// @param _beneficiary The address to mint tokens for and pass along to the ruleset's data source and delegate.
    /// @param _minReturnedTokens The minimum number of project tokens expected in return, as a fixed point number with the same amount of decimals as this terminal.
    /// @param _memo A memo to pass along to the emitted event.
    /// @param _metadata Bytes to send along to the data source, delegate, and emitted event, if provided.
    /// @return The number of tokens minted for the beneficiary, as a fixed point number with 18 decimals.
    function pay(
        uint256 _projectId,
        address _token,
        uint256 _amount,
        address _beneficiary,
        uint256 _minReturnedTokens,
        string calldata _memo,
        bytes calldata _metadata
    ) external payable virtual override returns (uint256) {
        // Accept the funds.
        (uint256 _amount, address _payer) = _acceptFundsFor(_projectId, _token, _amount, _metadata);

        // Pay the project.
        return _pay(
            _token,
            _amount,
            _payer,
            _projectId,
            _beneficiary,
            _minReturnedTokens,
            _memo,
            _metadata
        );
    }

    /// @notice Receives funds belonging to the specified project.
    /// @param _projectId The ID of the project to which the funds received belong.
    /// @param _amount The amount of tokens to add, as a fixed point number with the same number of decimals as this terminal. If this is an ETH terminal, this is ignored and msg.value is used instead.
    /// @param _token The token being paid. This terminal ignores this property since it only manages one currency.
    /// @param _shouldRefundHeldFees A flag indicating if held fees should be refunded based on the amount being added.
    /// @param _memo A memo to pass along to the emitted event.
    /// @param _metadata Extra data to pass along to the emitted event.
    function addToBalanceOf(
        uint256 _projectId,
        address _token,
        uint256 _amount,
        bool _shouldRefundHeldFees,
        string calldata _memo,
        bytes calldata _metadata
    ) external payable virtual override {
        // Accept the funds.
        (uint256 _amount,) = _acceptFundsFor(_projectId, _token, _amount, _metadata);

        // Add to balance.
        _addToBalanceOf(
            _projectId,
            _token,
            _amount,
            _shouldRefundHeldFees,
            _memo,
            _metadata
        );
    }

    /// @notice Holders can redeem their tokens to claim the project's surplused tokens, or to trigger rules determined by the project's current ruleset's data source.
    /// @dev Only a token holder or a designated operator can redeem its tokens.
    /// @param _holder The account to redeem tokens for.
    /// @param _projectId The ID of the project to which the tokens being redeemed belong.
    /// @param _tokenCount The number of project tokens to redeem, as a fixed point number with 18 decimals.
    /// @param _token The token being reclaimed. This terminal ignores this property since it only manages one token.
    /// @param _minReturnedTokens The minimum amount of terminal tokens expected in return, as a fixed point number with the same amount of decimals as the terminal.
    /// @param _beneficiary The address to send the terminal tokens to.
    /// @param _metadata Bytes to send along to the data source, delegate, and emitted event, if provided.
    /// @return reclaimAmount The amount of terminal tokens that the project tokens were redeemed for, as a fixed point number with 18 decimals.
    function redeemTokensOf(
        address _holder,
        uint256 _projectId,
        address _token,
        uint256 _tokenCount,
        uint256 _minReturnedTokens,
        address payable _beneficiary,
        bytes calldata _metadata
    )
        external
        virtual
        override
        requirePermission(_holder, _projectId, JBPermissionIDs.REDEEM_TOKENS)
        returns (uint256 reclaimAmount)
    {
        return _redeemTokensOf(
            _holder, _projectId, _token, _tokenCount, _minReturnedTokens, _beneficiary, _metadata
        );
    }

    /// @notice Distributes payouts for a project with the payout limit of its current ruleset.
    /// @dev Payouts are sent to the preprogrammed splits. Any leftover is sent to the project's owner.
    /// @dev Anyone can distribute payouts on a project's behalf. The project can preconfigure a wildcard split that is used to send funds to msg.sender. This can be used to incentivize calling this function.
    /// @dev All funds distributed outside of this contract or any feeless terminals incure the protocol fee.
    /// @param _projectId The ID of the project having its payouts distributed.
    /// @param _token The token being distributed. This terminal ignores this property since it only manages one token.
    /// @param _amount The amount of terminal tokens to distribute, as a fixed point number with same number of decimals as this terminal.
    /// @param _currency The expected currency of the amount being distributed. Must match the project's current ruleset's payout limit currency.
    /// @param _minReturnedTokens The minimum number of terminal tokens that the `_amount` should be valued at in terms of this terminal's currency, as a fixed point number with the same number of decimals as this terminal.
    /// @return netLeftoverDistributionAmount The amount that was sent to the project owner, as a fixed point number with the same amount of decimals as this terminal.
    function distributePayoutsOf(
        uint256 _projectId,
        address _token,
        uint256 _amount,
        uint256 _currency,
        uint256 _minReturnedTokens
    ) external virtual override returns (uint256 netLeftoverDistributionAmount) {
        return _distributePayoutsOf(_projectId, _token, _amount, _currency, _minReturnedTokens);
    }

    /// @notice Allows a project to send funds from its surplus up to the preconfigured allowance.
    /// @dev Only a project's owner or a designated operator can use its allowance.
    /// @dev Incurs the protocol fee.
    /// @param _projectId The ID of the project to use the allowance of.
    /// @param _token The token being distributed. This terminal ignores this property since it only manages one token.
    /// @param _amount The amount of terminal tokens to use from this project's current allowance, as a fixed point number with the same amount of decimals as this terminal.
    /// @param _currency The expected currency of the amount being distributed. Must match the project's current ruleset's surplus allowance currency.
    /// @param _minReturnedTokens The minimum number of tokens that the `_amount` should be valued at in terms of this terminal's currency, as a fixed point number with 18 decimals.
    /// @param _beneficiary The address to send the funds to.
    /// @param _memo A memo to pass along to the emitted event.
    /// @return netDistributedAmount The amount of tokens that was distributed to the beneficiary, as a fixed point number with the same amount of decimals as the terminal.
    function useAllowanceOf(
        uint256 _projectId,
        address _token,
        uint256 _amount,
        uint256 _currency,
        uint256 _minReturnedTokens,
        address payable _beneficiary,
        string calldata _memo
    )
        external
        virtual
        override
        requirePermission(PROJECTS.ownerOf(_projectId), _projectId, JBPermissionIDs.USE_ALLOWANCE)
        returns (uint256 netDistributedAmount)
    {
        return _useAllowanceOf(
            _projectId, _token, _amount, _currency, _minReturnedTokens, _beneficiary, _memo
        );
    }

    /// @notice Allows a project owner to migrate its funds and operations to a new terminal that accepts the same token type.
    /// @dev Only a project's owner or a designated operator can migrate it.
    /// @param _projectId The ID of the project being migrated.
    /// @param _token The address of the token being migrated.
    /// @param _to The terminal contract that will gain the project's funds.
    /// @return balance The amount of funds that were migrated, as a fixed point number with the same amount of decimals as this terminal.
    function migrateBalanceOf(uint256 _projectId, address _token, IJBPaymentTerminal _to)
        external
        virtual
        override
        requirePermission(PROJECTS.ownerOf(_projectId), _projectId, JBPermissionIDs.MIGRATE_TERMINAL)
        returns (uint256 balance)
    {
        // The terminal being migrated to must accept the same token as this terminal.
        if (_to.accountingContextForTokenOf(_projectId, _token).decimals == 0) {
            revert TERMINAL_TOKENS_INCOMPATIBLE();
        }

        // Record the migration in the store.
        balance = STORE.recordMigration(_projectId, _token);

        // Transfer the balance if needed.
        if (balance != 0) {
            // Trigger any inherited pre-transfer logic.
            _beforeTransferFor(address(_to), _token, balance);

            // If this terminal's token is ETH, send it in msg.value.
            uint256 _payValue = _token == JBTokenList.ETH ? balance : 0;

            // Withdraw the balance to transfer to the new terminal;
            _to.addToBalanceOf{value: _payValue}(_projectId, _token, balance, false, "", bytes(""));
        }

        emit Migrate(_projectId, _token, _to, balance, msg.sender);
    }

    /// @notice Process any fees that are being held for the project.
    /// @dev Only a project owner, an operator, or the contract's owner can process held fees.
    /// @param _projectId The ID of the project whos held fees should be processed.
    function processFees(uint256 _projectId, address _token)
        external
        virtual
        override
        requirePermissionAllowingOverride(
            PROJECTS.ownerOf(_projectId),
            _projectId,
            JBPermissionIDs.PROCESS_FEES,
            msg.sender == owner()
        )
    {
        // Get a reference to the project's held fees.
        JBFee[] memory _heldFees = _heldFeesOf[_projectId];

        // Delete the held fees.
        delete _heldFeesOf[_projectId];

        // Keep a reference to the amount.
        uint256 _amount;

        // Keep a reference to the number of held fees.
        uint256 _numberOfHeldFees = _heldFees.length;

        // Keep a reference to the terminal that'll receive the fees.
        IJBPaymentTerminal _feeTerminal =
            DIRECTORY.primaryTerminalOf(_FEE_BENEFICIARY_PROJECT_ID, _token);

        // Process each fee.
        for (uint256 _i; _i < _numberOfHeldFees;) {
            // Get the fee amount.
            _amount =
                (_heldFees[_i].fee == 0 ? 0 : JBFees.feeIn(_heldFees[_i].amount, _heldFees[_i].fee));

            // Process the fee.
            _processFee(_projectId, _token, _amount, _heldFees[_i].beneficiary, _feeTerminal);

            emit ProcessFee(_projectId, _amount, true, _heldFees[_i].beneficiary, msg.sender);

            unchecked {
                ++_i;
            }
        }
    }

    /// @notice Sets whether projects operating on this terminal can pay towards the specified address without incurring a fee.
    /// @dev Only the owner of this contract can set addresses as feeless.
    /// @param _address The address that can be paid towards while still bypassing fees.
    /// @param _flag A flag indicating whether the terminal should be feeless or not.
    function setFeelessAddress(address _address, bool _flag) external virtual override onlyOwner {
        // Set the flag value.
        isFeelessAddress[_address] = _flag;

        emit SetFeelessAddress(_address, _flag, msg.sender);
    }

    /// @notice Sets accounting context for a token so that a project can begin accepting it.
    /// @dev Only a project owner, a designated operator, or a project's controller can set its accounting context.
    /// @param _projectId The ID of the project having its token accounting context set.
    /// @param _accountingContextConfigs The accounting contexts to set.
    function setAccountingContextsFor(
        uint256 _projectId,
        JBAccountingContextConfig[] calldata _accountingContextConfigs
    )
        external
        override
        requirePermissionAllowingOverride(
            PROJECTS.ownerOf(_projectId),
            _projectId,
            JBPermissionIDs.SET_ACCOUNTING_CONTEXT,
            msg.sender == DIRECTORY.controllerOf(_projectId)
        )
    {
        // Keep a reference to the number of accounting context configurations.
        uint256 _numberOfAccountingContextsConfigs = _accountingContextConfigs.length;

        // Keep a reference to the accounting context being iterated on.
        JBAccountingContextConfig memory _accountingContextConfig;

        // Set each accounting context.
        for (uint256 _i; _i < _numberOfAccountingContextsConfigs;) {
            // Set the accounting context being iterated on.
            _accountingContextConfig = _accountingContextConfigs[_i];

            // Get a storage reference to the currency accounting context for the token.
            JBAccountingContext storage _accountingContext =
                _accountingContextForTokenOf[_projectId][_accountingContextConfig.token];

            // Make sure the token accounting context isn't already set.
            if (_accountingContext.token != address(0)) revert ACCOUNTING_CONTEXT_ALREADY_SET();

            // Define the context from the config.
            _accountingContext.token = _accountingContextConfig.token;
            _accountingContext.decimals = _accountingContextConfig.standard
                == JBTokenStandards.NATIVE
                ? 18
                : IERC20Metadata(_accountingContextConfig.token).decimals();
            _accountingContext.currency = uint32(uint160(_accountingContextConfig.token));
            _accountingContext.standard = _accountingContextConfig.standard;

            // Add the token to the list of accepted tokens of the project.
            _accountingContextsOf[_projectId].push(_accountingContext);

            emit SetAccountingContext(
                _projectId, _accountingContextConfig.token, _accountingContext, msg.sender
            );

            unchecked {
                ++_i;
            }
        }
    }

    //*********************************************************************//
    // ---------------------- internal transactions ---------------------- //
    //*********************************************************************//

    /// @notice Accepts an incoming token.
    /// @param _projectId The ID of the project for which the transfer is being accepted.
    /// @param _token The token being accepted.
    /// @param _amount The amount of tokens being accepted.
    /// @param _metadata The metadata in which permit2 context is provided.
    /// @return amount The amount of tokens that have been accepted.
    /// @return payer The payer of the funds.
    function _acceptFundsFor(
        uint256 _projectId,
        address _token,
        uint256 _amount,
        bytes calldata _metadata
    ) internal returns (uint256, address) {
        // Make sure the project has set an accounting context for the token being paid.
        if (_accountingContextForTokenOf[_projectId][_token].token == address(0)) {
            revert TOKEN_NOT_ACCEPTED();
        }

        // If the terminal's token is ETH, override `_amount` with msg.value.
<<<<<<< HEAD
        if (_token == JBTokenList.ETH) return msg.value;
=======
        if (_token == JBTokens.ETH) return (msg.value, msg.sender);
>>>>>>> 6428d3e3

        // Amount must be greater than 0.
        if (msg.value != 0) revert NO_MSG_VALUE_ALLOWED();

        // If the terminal is rerouting the tokens within its own functions, there's nothing to transfer.
        if (msg.sender == address(this)) return (_amount, msg.sender);

        // Keep a reference to the allowance context parsed from the metadata.
        JBSingleAllowanceData memory _allowance;

        bool _quoteExists;
        bytes memory _parsedMetadata;

        // Unpack the allowance to use, if any, given by the frontend.
        (_quoteExists, _parsedMetadata) =
            JBDelegateMetadataLib.getMetadata(bytes4(uint32(uint160(address(this)))), _metadata);
        if (_quoteExists) (_allowance) = abi.decode(_parsedMetadata, (JBSingleAllowanceData));

        // Set the allowance to `spend` tokens for the user if needed.
        if (_allowance.amount > 0) _permitAllowance(_allowance, _token);

        // Get a reference to the balance before receiving tokens.
        uint256 _balanceBefore = _balance(_token);

        // Transfer tokens to this terminal from the msg sender.
        _transferFor(msg.sender, payable(address(this)), _token, _amount);

        // The amount should reflect the change in balance.
        return (_balance(_token) - _balanceBefore, msg.sender);
    }

    /// @notice Contribute tokens to a project.
    /// @param _token The address of the token being paid.
    /// @param _amount The amount of terminal tokens being received, as a fixed point number with the same amount of decimals as this terminal. If this terminal's token is ETH, this is ignored and msg.value is used in its place.
    /// @param _payer The address making the payment.
    /// @param _projectId The ID of the project being paid.
    /// @param _beneficiary The address to mint tokens for and pass along to the ruleset's data source and delegate.
    /// @param _minReturnedTokens The minimum number of project tokens expected in return, as a fixed point number with the same amount of decimals as this terminal.
    /// @param _memo A memo to pass along to the emitted event.
    /// @param _metadata Bytes to send along to the data source, delegate, and emitted event, if provided.
    /// @return beneficiaryTokenCount The number of tokens minted for the beneficiary, as a fixed point number with 18 decimals.
    function _pay(
        address _token,
        uint256 _amount,
        address _payer,
        uint256 _projectId,
        address _beneficiary,
        uint256 _minReturnedTokens,
        string memory _memo,
        bytes memory _metadata
    ) internal returns (uint256 beneficiaryTokenCount) {
        // Cant send tokens to the zero address.
        if (_beneficiary == address(0)) revert PAY_TO_ZERO_ADDRESS();

        // Define variables that will be needed outside the scoped section below.
        // Keep a reference to the ruleset during which the payment is being made.
        JBRuleset memory _ruleset;

        // Scoped section prevents stack too deep. `_delegateAllocations` and `_tokenCount` only used within scope.
        {
            JBPayDelegateAllocation[] memory _delegateAllocations;
            JBTokenAmount memory _tokenAmount;

            uint256 _tokenCount;

            // Get a reference to the token's accounting context.
            JBAccountingContext memory _context = _accountingContextForTokenOf[_projectId][_token];

            // Bundle the amount info into a JBTokenAmount struct.
            _tokenAmount = JBTokenAmount(_token, _amount, _context.decimals, _context.currency);

            // Record the payment.
            (_ruleset, _tokenCount, _delegateAllocations) =
                STORE.recordPaymentFrom(_payer, _tokenAmount, _projectId, _beneficiary, _metadata);

            // Mint the tokens if needed.
            if (_tokenCount != 0) {
                // Set token count to be the number of tokens minted for the beneficiary instead of the total amount.
                beneficiaryTokenCount = IJBController(DIRECTORY.controllerOf(_projectId))
                    .mintTokensOf(_projectId, _tokenCount, _beneficiary, "", true);
            }

            // The token count for the beneficiary must be greater than or equal to the minimum expected.
            if (beneficiaryTokenCount < _minReturnedTokens) revert INADEQUATE_TOKEN_COUNT();

            // If delegate allocations were specified by the data source, fulfill them.
            if (_delegateAllocations.length != 0) {
                _fulfillPayDelegateAllocationsFor(
                    _projectId,
                    _delegateAllocations,
                    _tokenAmount,
                    _payer,
                    _ruleset,
                    _beneficiary,
                    beneficiaryTokenCount,
                    _metadata
                );
            }
        }

        emit Pay(
            _ruleset.rulesetId,
            _ruleset.cycleNumber,
            _projectId,
            _payer,
            _beneficiary,
            _amount,
            beneficiaryTokenCount,
            _memo,
            _metadata,
            msg.sender
        );
    }

    /// @notice Receives funds belonging to the specified project.
    /// @param _projectId The ID of the project to which the funds received belong.
    /// @param _token The address of the token being added to the project's balance.
    /// @param _amount The amount of tokens to add, as a fixed point number with the same number of decimals as this terminal. If this is an ETH terminal, this is ignored and msg.value is used instead.
    /// @param _shouldRefundHeldFees A flag indicating if held fees should be refunded based on the amount being added.
    /// @param _memo A memo to pass along to the emitted event.
    /// @param _metadata Extra data to pass along to the emitted event.
    function _addToBalanceOf(
        uint256 _projectId,
        address _token,
        uint256 _amount,
        bool _shouldRefundHeldFees,
        string memory _memo,
        bytes memory _metadata
    ) internal {
        // Refund any held fees to make sure the project doesn't pay double for funds going in and out of the protocol.
        uint256 _refundedFees = _shouldRefundHeldFees ? _refundHeldFees(_projectId, _amount) : 0;

        // Record the added funds with any refunded fees.
        STORE.recordAddedBalanceFor(_projectId, _token, _amount + _refundedFees);

        emit AddToBalance(_projectId, _amount, _refundedFees, _memo, _metadata, msg.sender);
    }

    /// @notice Holders can redeem their tokens to claim the project's surplused tokens, or to trigger rules determined by the project's current ruleset's data source.
    /// @dev Only a token holder or a designated operator can redeem its tokens.
    /// @param _holder The account to redeem tokens for.
    /// @param _projectId The ID of the project to which the tokens being redeemed belong.
    /// @param _token The address of the token being reclaimed from the redemption.
    /// @param _tokenCount The number of project tokens to redeem, as a fixed point number with 18 decimals.
    /// @param _minReturnedTokens The minimum amount of terminal tokens expected in return, as a fixed point number with the same amount of decimals as the terminal.
    /// @param _beneficiary The address to send the terminal tokens to.
    /// @param _metadata Bytes to send along to the data source, delegate, and emitted event, if provided.
    /// @return reclaimAmount The amount of terminal tokens that the project tokens were redeemed for, as a fixed point number with 18 decimals.
    function _redeemTokensOf(
        address _holder,
        uint256 _projectId,
        address _token,
        uint256 _tokenCount,
        uint256 _minReturnedTokens,
        address payable _beneficiary,
        bytes memory _metadata
    ) internal returns (uint256 reclaimAmount) {
        // Can't send reclaimed funds to the zero address.
        if (_beneficiary == address(0)) revert REDEEM_TO_ZERO_ADDRESS();

        // Define variables that will be needed outside the scoped section below.
        // Keep a reference to the ruleset during which the redemption is being made.
        JBRuleset memory _ruleset;

        // Scoped section prevents stack too deep.
        {
            JBRedeemDelegateAllocation[] memory _delegateAllocations;

            // Record the redemption.
            (_ruleset, reclaimAmount, _delegateAllocations) = STORE.recordRedemptionFor(
                _holder,
                _projectId,
                _accountingContextForTokenOf[_projectId][_token],
                _accountingContextsOf[_projectId],
                _tokenCount,
                _metadata
            );

            // Set the fee. No fee if the beneficiary is feeless, if the redemption rate is at its max, or if the fee beneficiary doesn't accept the given token.
            uint256 _feePercent = isFeelessAddress[_beneficiary]
                || _ruleset.redemptionRate() == JBConstants.MAX_REDEMPTION_RATE ? 0 : FEE;

            // The amount being reclaimed must be at least as much as was expected.
            if (reclaimAmount < _minReturnedTokens) revert INADEQUATE_RECLAIM_AMOUNT();

            // Burn the project tokens.
            if (_tokenCount != 0) {
                IJBController(DIRECTORY.controllerOf(_projectId)).burnTokensOf(
                    _holder, _projectId, _tokenCount, ""
                );
            }

            // Keep a reference to the amount being reclaimed that should have fees withheld from.
            uint256 _feeEligibleDistributionAmount;

            // If delegate allocations were specified by the data source, fulfill them.
            if (_delegateAllocations.length != 0) {
                // Get a reference to the token's accounting context.
                JBAccountingContext memory _context =
                    _accountingContextForTokenOf[_projectId][_token];

                // Fulfill the delegates.
                _feeEligibleDistributionAmount += _fulfillRedemptionDelegateAllocationsFor(
                    _projectId,
                    JBTokenAmount(_token, reclaimAmount, _context.decimals, _context.currency),
                    _holder,
                    _tokenCount,
                    _metadata,
                    _ruleset,
                    _beneficiary,
                    _delegateAllocations,
                    _feePercent
                );
            }

            // Send the reclaimed funds to the beneficiary.
            if (reclaimAmount != 0) {
                if (_feePercent != 0) {
                    _feeEligibleDistributionAmount += reclaimAmount;
                    // Subtract the fee for the reclaimed amount.
                    reclaimAmount -= _feePercent == 0 ? 0 : JBFees.feeIn(reclaimAmount, _feePercent);
                }

                // Subtract the fee from the reclaim amount.
                if (reclaimAmount != 0) {
                    _transferFor(address(this), _beneficiary, _token, reclaimAmount);
                }
            }

            // Take the fee from all outbound reclaimations.
            _feeEligibleDistributionAmount != 0
                ? _takeFeeFrom(
                    _projectId, _token, _feeEligibleDistributionAmount, _feePercent, _beneficiary, false
                )
                : 0;
        }

        emit RedeemTokens(
            _ruleset.rulesetId,
            _ruleset.cycleNumber,
            _projectId,
            _holder,
            _beneficiary,
            _tokenCount,
            reclaimAmount,
            _metadata,
            msg.sender
        );
    }

    /// @notice Distributes payouts for a project with the payout limit of its current ruleset.
    /// @dev Payouts are sent to the preprogrammed splits. Any leftover is sent to the project's owner.
    /// @dev Anyone can distribute payouts on a project's behalf. The project can preconfigure a wildcard split that is used to send funds to msg.sender. This can be used to incentivize calling this function.
    /// @dev All funds distributed outside of this contract or any feeless terminals incure the protocol fee.
    /// @param _projectId The ID of the project having its payouts distributed.
    /// @param _token The token being distributed.
    /// @param _amount The amount of terminal tokens to distribute, as a fixed point number with same number of decimals as this terminal.
    /// @param _currency The expected currency of the amount being distributed. Must match the project's current ruleset's payout limit currency.
    /// @param _minReturnedTokens The minimum number of terminal tokens that the `_amount` should be valued at in terms of this terminal's currency, as a fixed point number with the same number of decimals as this terminal.
    /// @return netLeftoverDistributionAmount The amount that was sent to the project owner, as a fixed point number with the same amount of decimals as this terminal.
    function _distributePayoutsOf(
        uint256 _projectId,
        address _token,
        uint256 _amount,
        uint256 _currency,
        uint256 _minReturnedTokens
    ) internal returns (uint256 netLeftoverDistributionAmount) {
        // Record the distribution.
        (JBRuleset memory _ruleset, uint256 _distributedAmount) = STORE.recordDistributionFor(
            _projectId, _accountingContextForTokenOf[_projectId][_token], _amount, _currency
        );

        // The amount being distributed must be at least as much as was expected.
        if (_distributedAmount < _minReturnedTokens) revert INADEQUATE_DISTRIBUTION_AMOUNT();

        // Get a reference to the project owner, which will receive tokens from paying the platform fee
        // and receive any extra distributable funds not allocated to payout splits.
        address payable _projectOwner = payable(PROJECTS.ownerOf(_projectId));

        // Keep a reference to the fee.
        // The fee is 0 if the fee beneficiary doesn't accept the given token.
        uint256 _feePercent = FEE;

        // Payout to splits and get a reference to the leftover transfer amount after all splits have been paid.
        // Also get a reference to the amount that was distributed to splits from which fees should be taken.
        (uint256 _leftoverDistributionAmount, uint256 _feeEligibleDistributionAmount) =
        _distributeToPayoutSplitsOf(
            _projectId, _token, _ruleset.rulesetId, _distributedAmount, _feePercent
        );

        // Take the fee.
        uint256 _feeTaken = _feePercent != 0
            ? _takeFeeFrom(
                _projectId,
                _token,
                _feeEligibleDistributionAmount + _leftoverDistributionAmount,
                _feePercent,
                _projectOwner,
                _ruleset.shouldHoldFees()
            )
            : 0;

        // Transfer any remaining balance to the project owner and update returned leftover accordingly.
        if (_leftoverDistributionAmount != 0) {
            // Subtract the fee from the net leftover amount.
            netLeftoverDistributionAmount = _leftoverDistributionAmount
                - (_feePercent == 0 ? 0 : JBFees.feeIn(_leftoverDistributionAmount, _feePercent));

            // Transfer the amount to the project owner.
            _transferFor(address(this), _projectOwner, _token, netLeftoverDistributionAmount);
        }

        emit DistributePayouts(
            _ruleset.rulesetId,
            _ruleset.cycleNumber,
            _projectId,
            _projectOwner,
            _amount,
            _distributedAmount,
            _feeTaken,
            netLeftoverDistributionAmount,
            msg.sender
        );
    }

    /// @notice Allows a project to send funds from its surplus up to the preconfigured allowance.
    /// @dev Only a project's owner or a designated operator can use its allowance.
    /// @dev Incurs the protocol fee.
    /// @param _projectId The ID of the project to use the allowance of.
    /// @param _token The address of the token who's allowance is being used.
    /// @param _amount The amount of terminal tokens to use from this project's current allowance, as a fixed point number with the same amount of decimals as this terminal.
    /// @param _currency The expected currency of the amount being distributed. Must match the project's current ruleset's surplus allowance currency.
    /// @param _minReturnedTokens The minimum number of tokens that the `_amount` should be valued at in terms of this terminal's currency, as a fixed point number with 18 decimals.
    /// @param _beneficiary The address to send the funds to.
    /// @param _memo A memo to pass along to the emitted event.
    /// @return netDistributedAmount The amount of tokens that was distributed to the beneficiary, as a fixed point number with the same amount of decimals as the terminal.
    function _useAllowanceOf(
        uint256 _projectId,
        address _token,
        uint256 _amount,
        uint256 _currency,
        uint256 _minReturnedTokens,
        address payable _beneficiary,
        string memory _memo
    ) internal returns (uint256 netDistributedAmount) {
        // Record the use of the allowance.
        (JBRuleset memory _ruleset, uint256 _distributedAmount) = STORE.recordUsedAllowanceOf(
            _projectId, _accountingContextForTokenOf[_projectId][_token], _amount, _currency
        );

        // The amount being withdrawn must be at least as much as was expected.
        if (_distributedAmount < _minReturnedTokens) revert INADEQUATE_DISTRIBUTION_AMOUNT();

        // Get a reference to the project owner, which will receive tokens from paying the platform fee.
        address _projectOwner = PROJECTS.ownerOf(_projectId);

        // Keep a reference to the fee.
        // The fee is 0 if the sender is marked as feeless or if the fee beneficiary project doesn't accept the given token.
        uint256 _feePercent = isFeelessAddress[msg.sender] ? 0 : FEE;

        unchecked {
            // Take a fee from the `_distributedAmount`, if needed.
            // The net amount is the withdrawn amount without the fee.
            netDistributedAmount = _distributedAmount
                - (
                    _feePercent == 0
                        ? 0
                        : _takeFeeFrom(
                            _projectId,
                            _token,
                            _distributedAmount,
                            _feePercent,
                            _projectOwner,
                            _ruleset.shouldHoldFees()
                        )
                );
        }

        // Transfer any remaining balance to the beneficiary.
        if (netDistributedAmount != 0) {
            _transferFor(address(this), _beneficiary, _token, netDistributedAmount);
        }

        emit UseAllowance(
            _ruleset.rulesetId,
            _ruleset.cycleNumber,
            _projectId,
            _beneficiary,
            _amount,
            _distributedAmount,
            netDistributedAmount,
            _memo,
            msg.sender
        );
    }

    /// @notice Pays out splits for a project's ruleset configuration.
    /// @param _projectId The ID of the project for which payout splits are being distributed.
    /// @param _token The address of the token being distributed.
    /// @param _domain The domain of the splits to distribute the payout between.
    /// @param _amount The total amount being distributed, as a fixed point number with the same number of decimals as this terminal.
    /// @param _feePercent The percent of fees to take, out of MAX_FEE.
    /// @return If the leftover amount if the splits don't add up to 100%.
    /// @return feeEligibleDistributionAmount The total amount of distributions that are eligible to have fees taken from.
    function _distributeToPayoutSplitsOf(
        uint256 _projectId,
        address _token,
        uint256 _domain,
        uint256 _amount,
        uint256 _feePercent
    ) internal returns (uint256, uint256 feeEligibleDistributionAmount) {
        // The total percentage available to split
        uint256 _leftoverPercentage = JBConstants.SPLITS_TOTAL_PERCENT;

        // Get a reference to the project's payout splits.
        JBSplit[] memory _splits = SPLITS.splitsOf(_projectId, _domain, uint256(uint160(_token)));

        // Keep a reference to the split being iterated on.
        JBSplit memory _split;

        // Keep a reference to the number of splits being iterated on.
        uint256 _numberOfSplits = _splits.length;

        // Transfer between all splits.
        for (uint256 _i; _i < _numberOfSplits;) {
            // Get a reference to the split being iterated on.
            _split = _splits[_i];

            // The amount to send towards the split.
            uint256 _payoutAmount = PRBMath.mulDiv(_amount, _split.percent, _leftoverPercentage);

            // The payout amount substracting any applicable incurred fees.
            uint256 _netPayoutAmount =
                _distributeToPayoutSplit(_split, _projectId, _token, _payoutAmount, _feePercent);

            // If the split hook is set as feeless, this distribution is not eligible for a fee.
            if (_netPayoutAmount != 0 && _netPayoutAmount != _payoutAmount) {
                feeEligibleDistributionAmount += _payoutAmount;
            }

            if (_payoutAmount != 0) {
                // Subtract from the amount to be sent to the beneficiary.
                unchecked {
                    _amount -= _payoutAmount;
                }
            }

            unchecked {
                // Decrement the leftover percentage.
                _leftoverPercentage -= _split.percent;
            }

            emit DistributeToPayoutSplit(
                _projectId,
                _domain,
                uint256(uint160(_token)),
                _split,
                _payoutAmount,
                _netPayoutAmount,
                msg.sender
            );

            unchecked {
                ++_i;
            }
        }

        return (_amount, feeEligibleDistributionAmount);
    }

    /// @notice Pays out a split for a project's ruleset configuration.
    /// @param _split The split to distribute payouts to.
    /// @param _projectId The ID of the project to which the split is originating.
    /// @param _token The address of the token being paid out.
    /// @param _amount The total amount being distributed to the split, as a fixed point number with the same number of decimals as this terminal.
    /// @param _feePercent The percent of fees to take, out of MAX_FEE.
    /// @return netPayoutAmount The amount sent to the split after subtracting fees.
    function _distributeToPayoutSplit(
        JBSplit memory _split,
        uint256 _projectId,
        address _token,
        uint256 _amount,
        uint256 _feePercent
    ) internal returns (uint256 netPayoutAmount) {
        // By default, the net payout amount is the full amount. This will be adjusted if fees are taken.
        netPayoutAmount = _amount;

        // If there's a split hook set, transfer to its `process` function.
        if (_split.splitHook != IJBSplitHook(address(0))) {
            // This distribution is eligible for a fee since the funds are leaving this contract and the split hook isn't listed as feeless.
            if (_feePercent != 0 && !isFeelessAddress[address(_split.splitHook)]) {
                unchecked {
                    netPayoutAmount -= JBFees.feeIn(_amount, _feePercent);
                }
            }

            // Trigger any inherited pre-transfer logic.
            _beforeTransferFor(address(_split.splitHook), _token, netPayoutAmount);

            // Create the data to send to the split hook.
            JBSplitHookData memory _data = JBSplitHookData({
                token: _token,
                amount: netPayoutAmount,
                decimals: _accountingContextForTokenOf[_projectId][_token].decimals,
                projectId: _projectId,
                group: uint256(uint160(_token)),
                split: _split
            });

            // Trigger the split hook's `process` function.
            bytes memory _reason;

            if (
                ERC165Checker.supportsInterface(
                    address(_split.splitHook), type(IJBSplitHook).interfaceId
                )
            ) {
                // Keep a reference to the value that'll be paid to the split hook.
                uint256 _payValue = _token == JBTokenList.ETH ? netPayoutAmount : 0;

                // If this terminal's token is ETH, send it in msg.value.
                try _split.splitHook.process{value: _payValue}(_data) {}
                catch (bytes memory __reason) {
                    _reason = __reason.length == 0 ? abi.encode("Process fail") : __reason;
                }
            } else {
                _reason = abi.encode("IERC165 fail");
            }

            if (_reason.length != 0) {
                // Revert the payout.
                _revertTransferFrom(
                    _projectId, _token, address(_split.splitHook), netPayoutAmount, _amount
                );

                // Set the net payout amount to 0 to signal the reversion.
                netPayoutAmount = 0;

                emit PayoutReverted(_projectId, _split, _amount, _reason, msg.sender);
            }

            // Otherwise, if a project is specified, make a payment to it.
        } else if (_split.projectId != 0) {
            // Get a reference to the Juicebox terminal being used.
            IJBPaymentTerminal _terminal = DIRECTORY.primaryTerminalOf(_split.projectId, _token);

            // The project must have a terminal to send funds to.
            if (_terminal == IJBPaymentTerminal(address(0))) {
                // Set the net payout amount to 0 to signal the reversion.
                netPayoutAmount = 0;

                // Revert the payout.
                _revertTransferFrom(_projectId, _token, address(0), 0, _amount);

                // Specify the reason for reverting.
                bytes memory _reason = "Terminal not found";

                emit PayoutReverted(_projectId, _split, _amount, _reason, msg.sender);
            } else {
                // This distribution is eligible for a fee since the funds are leaving this contract and the terminal isn't listed as feeless.
                if (_terminal != this && _feePercent != 0 && !isFeelessAddress[address(_terminal)])
                {
                    unchecked {
                        netPayoutAmount -= JBFees.feeIn(_amount, _feePercent);
                    }
                }

                // Trigger any inherited pre-transfer logic.
                _beforeTransferFor(address(_terminal), _token, netPayoutAmount);

                // Keep a reference to the amount that'll be paid in.
                uint256 _payValue = _token == JBTokenList.ETH ? netPayoutAmount : 0;

                // Add to balance if prefered.
                if (_split.preferAddToBalance) {
                    bytes memory _metadata = bytes(abi.encodePacked(_projectId));
                    try _terminal.addToBalanceOf{value: _payValue}(
                        _split.projectId,
                        _token,
                        netPayoutAmount,
                        false,
                        "",
                        // Send the projectId in the metadata as a referral.
                        _metadata
                    ) {} catch (bytes memory _reason) {
                        // Revert the payout.
                        _revertTransferFrom(
                            _projectId, _token, address(_terminal), netPayoutAmount, _amount
                        );

                        // Set the net payout amount to 0 to signal the reversion.
                        netPayoutAmount = 0;

                        emit PayoutReverted(_projectId, _split, _amount, _reason, msg.sender);
                    }
                } else {
                    try _terminal.pay{value: _payValue}(
                        _split.projectId,
                        _token,
                        netPayoutAmount,
                        _split.beneficiary != address(0) ? _split.beneficiary : msg.sender,
                        0,
                        "",
                        // Send the projectId in the metadata as a referral.
                        bytes(abi.encodePacked(_projectId))
                    ) {} catch (bytes memory _reason) {
                        // Revert the payout.
                        _revertTransferFrom(
                            _projectId, _token, address(_terminal), netPayoutAmount, _amount
                        );

                        // Set the net payout amount to 0 to signal the reversion.
                        netPayoutAmount = 0;

                        emit PayoutReverted(_projectId, _split, _amount, _reason, msg.sender);
                    }
                }
            }
        } else {
            // This distribution is eligible for a fee since the funds are leaving this contract and the beneficiary isn't listed as feeless.
            // Don't enforce feeless address for the beneficiary since the funds are leaving the ecosystem.
            if (_feePercent != 0) {
                unchecked {
                    netPayoutAmount -= JBFees.feeIn(_amount, _feePercent);
                }
            }

            // If there's a beneficiary, send the funds directly to the beneficiary. Otherwise send to the msg.sender.
            _transferFor(
                address(this),
                _split.beneficiary != address(0) ? _split.beneficiary : payable(msg.sender),
                _token,
                netPayoutAmount
            );
        }
    }

    /// @notice Fulfills payment allocations to a list of delegates.
    /// @param _projectId The ID of the project being paid that is forwarding allocations to delegates.
    /// @param _allocations The allocations being fulfilled.
    /// @param _tokenAmount The amount of tokens that were paid in to the project.
    /// @param _payer The address that sent the payment.
    /// @param _ruleset The ruleset during which the payment is being accepted during.
    /// @param _beneficiary The address receiving tokens that result from the payment.
    /// @param _beneficiaryTokenCount The amount of tokens that are being minted for the beneificary.
    /// @param _metadata Bytes to send along to the data source, delegate, and emitted event, if provided.
    function _fulfillPayDelegateAllocationsFor(
        uint256 _projectId,
        JBPayDelegateAllocation[] memory _allocations,
        JBTokenAmount memory _tokenAmount,
        address _payer,
        JBRuleset memory _ruleset,
        address _beneficiary,
        uint256 _beneficiaryTokenCount,
        bytes memory _metadata
    ) internal {
        // The accounting context.
        JBDidPayData memory _data = JBDidPayData(
            _payer,
            _projectId,
            _ruleset.rulesetId,
            _tokenAmount,
            _tokenAmount,
            _ruleset.weight,
            _beneficiaryTokenCount,
            _beneficiary,
            bytes(""),
            _metadata
        );

        // Keep a reference to the allocation being iterated on.
        JBPayDelegateAllocation memory _allocation;

        // Keep a reference to the number of allocations there are.
        uint256 _numberOfAllocations = _allocations.length;

        // Fulfill each allocation.
        for (uint256 _i; _i < _numberOfAllocations;) {
            // Set the allocation being iterated on.
            _allocation = _allocations[_i];

            // Pass the correct token forwardedAmount to the delegate
            _data.forwardedAmount = JBTokenAmount({
                value: _allocation.amount,
                token: _tokenAmount.token,
                decimals: _tokenAmount.decimals,
                currency: _tokenAmount.currency
            });

            // Pass the correct metadata from the data source.
            _data.dataSourceMetadata = _allocation.metadata;

            // Trigger any inherited pre-transfer logic.
            _beforeTransferFor(
                address(_allocation.delegate), _tokenAmount.token, _allocation.amount
            );

            uint256 _payValue = _tokenAmount.token == JBTokenList.ETH ? _allocation.amount : 0;

            // Fulfill the allocation.
            _allocation.delegate.didPay{value: _payValue}(_data);

            emit DelegateDidPay(_allocation.delegate, _data, _allocation.amount, msg.sender);

            unchecked {
                ++_i;
            }
        }
    }

    /// @notice Fulfills redemption allocations to a list of delegates.
    /// @param _projectId The ID of the project being redeemed from that is forwarding allocations to delegates.
    /// @param _beneficiaryTokenAmount The amount of tokens that are being reclaimed from the project.
    /// @param _holder The address that is redeeming.
    /// @param _tokenCount The amount of tokens that are being redeemed by the holder.
    /// @param _metadata Bytes to send along to the data source, delegate, and emitted event, if provided.
    /// @param _ruleset The ruleset during which the redemption is being made during.
    /// @param _beneficiary The address receiving reclaimed treasury tokens that result from the redemption.
    /// @param _allocations The allocations being fulfilled.
    /// @param _feePercent The percent fee that will apply to funds allocated to delegates.
    /// @return feeEligibleDistributionAmount The amount of allocated funds to delegates that are eligible for fees.
    function _fulfillRedemptionDelegateAllocationsFor(
        uint256 _projectId,
        JBTokenAmount memory _beneficiaryTokenAmount,
        address _holder,
        uint256 _tokenCount,
        bytes memory _metadata,
        JBRuleset memory _ruleset,
        address payable _beneficiary,
        JBRedeemDelegateAllocation[] memory _allocations,
        uint256 _feePercent
    ) internal returns (uint256 feeEligibleDistributionAmount) {
        // Keep a reference to the data that'll get send to delegates.
        JBDidRedeemData memory _data = JBDidRedeemData(
            _holder,
            _projectId,
            _ruleset.rulesetId,
            _tokenCount,
            _beneficiaryTokenAmount,
            _beneficiaryTokenAmount,
            _ruleset.redemptionRate(),
            _beneficiary,
            "",
            _metadata
        );

        // Keep a reference to the allocation being iterated on.
        JBRedeemDelegateAllocation memory _allocation;

        // Keep a reference to the number of allocations there are.
        uint256 _numberOfAllocations = _allocations.length;

        for (uint256 _i; _i < _numberOfAllocations;) {
            // Set the allocation being iterated on.
            _allocation = _allocations[_i];

            // Trigger any inherited pre-transfer logic.
            _beforeTransferFor(
                address(_allocation.delegate), _beneficiaryTokenAmount.token, _allocation.amount
            );

            // Get the fee for the delegated amount.
            uint256 _delegatedAmountFee =
                _feePercent == 0 ? 0 : JBFees.feeIn(_allocation.amount, _feePercent);

            // Add the delegated amount to the amount eligible for having a fee taken.
            if (_delegatedAmountFee != 0) {
                feeEligibleDistributionAmount += _allocation.amount;
                _allocation.amount -= _delegatedAmountFee;
            }

            // Set the value of the forwarded amount.
            _data.forwardedAmount = JBTokenAmount({
                value: _allocation.amount,
                token: _beneficiaryTokenAmount.token,
                decimals: _beneficiaryTokenAmount.decimals,
                currency: _beneficiaryTokenAmount.currency
            });

            // Pass the correct metadata from the data source.
            _data.dataSourceMetadata = _allocation.metadata;

            // Keep a reference to the value that will be forwarded.
            uint256 _payValue =
                _beneficiaryTokenAmount.token == JBTokenList.ETH ? _allocation.amount : 0;

            // Fulfill the allocation.
            _allocation.delegate.didRedeem{value: _payValue}(_data);

            emit DelegateDidRedeem(
                _allocation.delegate, _data, _allocation.amount, _delegatedAmountFee, msg.sender
            );
        }
    }

    /// @notice Takes a fee into the platform's project, which has an id of _FEE_BENEFICIARY_PROJECT_ID.
    /// @param _projectId The ID of the project having fees taken from.
    /// @param _token The address of the token that the fee is being taken in.
    /// @param _amount The amount of the fee to take, as a floating point number with 18 decimals.
    /// @param _feePercent The percent of fees to take, out of MAX_FEE.
    /// @param _beneficiary The address to mint the platforms tokens for.
    /// @param _shouldHoldFees If fees should be tracked and held back.
    /// @return feeAmount The amount of the fee taken.
    function _takeFeeFrom(
        uint256 _projectId,
        address _token,
        uint256 _amount,
        uint256 _feePercent,
        address _beneficiary,
        bool _shouldHoldFees
    ) internal returns (uint256 feeAmount) {
        // Get a reference to the fee amount.
        feeAmount = JBFees.feeIn(_amount, _feePercent);

        if (_shouldHoldFees) {
            // Store the held fee.
            _heldFeesOf[_projectId].push(JBFee(_amount, uint32(_feePercent), _beneficiary));

            emit HoldFee(_projectId, _amount, _feePercent, _beneficiary, msg.sender);
        } else {
            // Get the terminal that'll receive the fee if one wasn't provided.
            IJBPaymentTerminal _feeTerminal =
                DIRECTORY.primaryTerminalOf(_FEE_BENEFICIARY_PROJECT_ID, _token);

            // Process the fee.
            _processFee(_projectId, _token, feeAmount, _beneficiary, _feeTerminal);

            emit ProcessFee(_projectId, feeAmount, false, _beneficiary, msg.sender);
        }
    }

    /// @notice Process a fee of the specified amount from a project.
    /// @param _projectId The project ID the fee is being paid from.
    /// @param _token The token the fee is being paid in.
    /// @param _amount The fee amount, as a floating point number with 18 decimals.
    /// @param _beneficiary The address to mint the platform's tokens for.
    /// @param _feeTerminal The terminal that'll receive the fees. This'll be filled if one isn't provided.
    function _processFee(
        uint256 _projectId,
        address _token,
        uint256 _amount,
        address _beneficiary,
        IJBPaymentTerminal _feeTerminal
    ) internal {
        if (address(_feeTerminal) == address(0)) {
            _revertTransferFrom(_projectId, _token, address(0), 0, _amount);

            // Specify the reason for reverting.
            bytes memory _reason = "Fee not accepted";

            emit FeeReverted(_projectId, _FEE_BENEFICIARY_PROJECT_ID, _amount, _reason, msg.sender);
            return;
        }

        // Trigger any inherited pre-transfer logic if funds will be transferred.
        if (address(_feeTerminal) != address(this)) {
            _beforeTransferFor(address(_feeTerminal), _token, _amount);
        }

        // Keep a reference to the amount that'll be paid in.
        uint256 _payValue = _token == JBTokenList.ETH ? _amount : 0;

        try _feeTerminal
            // Send the fee.
            // If this terminal's token is ETH, send it in msg.value.
            .pay{value: _payValue}(
            _FEE_BENEFICIARY_PROJECT_ID,
            _token,
            _amount,
            _beneficiary,
            0,
            "",
            // Send the projectId in the metadata.
            bytes(abi.encodePacked(_projectId))
        ) {} catch (bytes memory _reason) {
            _revertTransferFrom(
                _projectId,
                _token,
                address(_feeTerminal) != address(this) ? address(_feeTerminal) : address(0),
                address(_feeTerminal) != address(this) ? _amount : 0,
                _amount
            );
            emit FeeReverted(_projectId, _FEE_BENEFICIARY_PROJECT_ID, _amount, _reason, msg.sender);
        }
    }

    /// @notice Refund fees based on the specified amount.
    /// @param _projectId The project for which fees are being refunded.
    /// @param _amount The amount to base the refund on, as a fixed point number with the same amount of decimals as this terminal.
    /// @return refundedFees How much fees were refunded, as a fixed point number with the same number of decimals as this terminal
    function _refundHeldFees(uint256 _projectId, uint256 _amount)
        internal
        returns (uint256 refundedFees)
    {
        // Get a reference to the project's held fees.
        JBFee[] memory _heldFees = _heldFeesOf[_projectId];

        // Delete the current held fees.
        delete _heldFeesOf[_projectId];

        // Get a reference to the leftover amount once all fees have been settled.
        uint256 leftoverAmount = _amount;

        // Keep a reference to the number of held fees.
        uint256 _numberOfHeldFees = _heldFees.length;

        // Process each fee.
        for (uint256 _i; _i < _numberOfHeldFees;) {
            if (leftoverAmount == 0) {
                _heldFeesOf[_projectId].push(_heldFees[_i]);
            } else {
                // Notice here we take feeIn the stored .amount
                uint256 _feeAmount = (
                    _heldFees[_i].fee == 0
                        ? 0
                        : JBFees.feeIn(_heldFees[_i].amount, _heldFees[_i].fee)
                );

                if (leftoverAmount >= _heldFees[_i].amount - _feeAmount) {
                    unchecked {
                        leftoverAmount = leftoverAmount - (_heldFees[_i].amount - _feeAmount);
                        refundedFees += _feeAmount;
                    }
                } else {
                    // And here we overwrite with feeFrom the leftoverAmount
                    _feeAmount = _heldFees[_i].fee == 0
                        ? 0
                        : JBFees.feeFrom(leftoverAmount, _heldFees[_i].fee);

                    unchecked {
                        _heldFeesOf[_projectId].push(
                            JBFee(
                                _heldFees[_i].amount - (leftoverAmount + _feeAmount),
                                _heldFees[_i].fee,
                                _heldFees[_i].beneficiary
                            )
                        );
                        refundedFees += _feeAmount;
                    }
                    leftoverAmount = 0;
                }
            }

            unchecked {
                ++_i;
            }
        }

        emit RefundHeldFees(_projectId, _amount, refundedFees, leftoverAmount, msg.sender);
    }

    /// @notice Reverts an expected payout.
    /// @param _projectId The ID of the project having paying out.
    /// @param _token The address of the token having its transfer reverted.
    /// @param _expectedDestination The address the payout was expected to go to.
    /// @param _allowanceAmount The amount that the destination has been allowed to use.
    /// @param _depositAmount The amount of the payout as debited from the project's balance.
    function _revertTransferFrom(
        uint256 _projectId,
        address _token,
        address _expectedDestination,
        uint256 _allowanceAmount,
        uint256 _depositAmount
    ) internal {
        // Cancel allowance if needed.
        if (_allowanceAmount != 0 && _token != JBTokenList.ETH) {
            IERC20(_token).safeDecreaseAllowance(_expectedDestination, _allowanceAmount);
        }

        // Add undistributed amount back to project's balance.
        STORE.recordAddedBalanceFor(_projectId, _token, _depositAmount);
    }

    /// @notice Transfers tokens.
    /// @param _from The address from which the transfer should originate.
    /// @param _to The address to which the transfer should go.
    /// @param _token The token being transfered.
    /// @param _amount The amount of the transfer, as a fixed point number with the same number of decimals as this terminal.
    function _transferFor(address _from, address payable _to, address _token, uint256 _amount)
        internal
        virtual
    {
        // If the token is ETH, assume the native token standard.
        if (_token == JBTokenList.ETH) return Address.sendValue(_to, _amount);

        if (_from == address(this)) return IERC20(_token).safeTransfer(_to, _amount);

        // If there's sufficient approval, transfer normally.
        if (IERC20(_token).allowance(address(_from), address(this)) >= _amount) {
            return IERC20(_token).safeTransferFrom(_from, _to, _amount);
        }

        // Otherwise we attempt to use the PERMIT2 method.
        PERMIT2.transferFrom(_from, _to, uint160(_amount), _token);
    }

    /// @notice Logic to be triggered before transferring tokens from this terminal.
    /// @param _to The address to which the transfer is going.
    /// @param _token The token being transfered.
    /// @param _amount The amount of the transfer, as a fixed point number with the same number of decimals as this terminal.
    function _beforeTransferFor(address _to, address _token, uint256 _amount) internal virtual {
        // If the token is ETH, assume the native token standard.
        if (_token == JBTokenList.ETH) return;
        IERC20(_token).safeIncreaseAllowance(_to, _amount);
    }

    /// @notice Sets the permit2 allowance for a token.
    /// @param _allowance the allowance to get using permit2
    /// @param _token The token being allowed.
    function _permitAllowance(JBSingleAllowanceData memory _allowance, address _token) internal {
        PERMIT2.permit(
            msg.sender,
            IAllowanceTransfer.PermitSingle({
                details: IAllowanceTransfer.PermitDetails({
                    token: _token,
                    amount: _allowance.amount,
                    expiration: _allowance.expiration,
                    nonce: _allowance.nonce
                }),
                spender: address(this),
                sigDeadline: _allowance.sigDeadline
            }),
            _allowance.signature
        );
    }
}<|MERGE_RESOLUTION|>--- conflicted
+++ resolved
@@ -558,11 +558,7 @@
         }
 
         // If the terminal's token is ETH, override `_amount` with msg.value.
-<<<<<<< HEAD
-        if (_token == JBTokenList.ETH) return msg.value;
-=======
-        if (_token == JBTokens.ETH) return (msg.value, msg.sender);
->>>>>>> 6428d3e3
+        if (_token == JBTokenList.ETH) return (msg.value, msg.sender);
 
         // Amount must be greater than 0.
         if (msg.value != 0) revert NO_MSG_VALUE_ALLOWED();
