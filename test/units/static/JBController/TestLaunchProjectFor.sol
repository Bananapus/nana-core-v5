--- conflicted
+++ resolved
@@ -127,52 +127,6 @@
         _controller.launchProjectFor(address(this), _metadata, _rulesetConfigurations, _terminals, _memo);
     }
 
-<<<<<<< HEAD
-=======
-    function test_GivenRulesetHasInvalidBaseCurrency() external whenCalledDefault {
-        // it will revert INVALID_BASE_CURRENCY()
-
-        JBRulesetMetadata memory _rulesMetadata = JBRulesetMetadata({
-            reservedRate: JBConstants.MAX_RESERVED_RATE / 2,
-            redemptionRate: JBConstants.MAX_REDEMPTION_RATE / 2,
-            baseCurrency: uint256(uint256(type(uint32).max) + 1), // invalid
-            pausePay: false,
-            pauseCreditTransfers: false,
-            allowOwnerMinting: false,
-            allowSetCustomToken: false,
-            allowTerminalMigration: false,
-            allowSetTerminals: false,
-            ownerMustSendPayouts: false,
-            allowSetController: false,
-            allowAddAccountingContext: true,
-            allowAddPriceFeed: false,
-            holdFees: false,
-            useTotalSurplusForRedemptions: true,
-            useDataHookForPay: false,
-            useDataHookForRedeem: false,
-            dataHook: address(0),
-            metadata: 0
-        });
-
-        JBFundAccessLimitGroup[] memory _fundAccessLimitGroup = new JBFundAccessLimitGroup[](0);
-        JBTerminalConfig[] memory _terminals = new JBTerminalConfig[](0);
-
-        // Package up the ruleset configuration.
-        JBRulesetConfig[] memory _rulesetConfigurations = new JBRulesetConfig[](1);
-        _rulesetConfigurations[0].mustStartAtOrAfter = 0;
-        _rulesetConfigurations[0].duration = 0;
-        _rulesetConfigurations[0].weight = 1e18;
-        _rulesetConfigurations[0].decayRate = 0;
-        _rulesetConfigurations[0].approvalHook = IJBRulesetApprovalHook(address(0));
-        _rulesetConfigurations[0].metadata = _rulesMetadata;
-        _rulesetConfigurations[0].splitGroups = new JBSplitGroup[](0);
-        _rulesetConfigurations[0].fundAccessLimitGroups = _fundAccessLimitGroup;
-
-        vm.expectRevert(abi.encodeWithSignature("INVALID_BASE_CURRENCY()"));
-        _controller.launchProjectFor(address(this), _metadata, _rulesetConfigurations, _terminals, _memo);
-    }
-
->>>>>>> 668b4ad3
     function test_GivenSplitsRulesetsAndFundAccessConstraintsAreConfigured() external whenCalledDefault {
         // it will set split groups, ruleset, fundAccessConstraints
 
