// SPDX-License-Identifier: MIT
pragma solidity >=0.8.6;

import /* {*} from */ "./helpers/TestBaseWorkflow.sol";

contract TestRedeemHooks_Local is TestBaseWorkflow {
    using JBRulesetMetadataResolver for JBRuleset;

    uint256 private constant _WEIGHT = 1000 * 10 ** 18;
    address private constant _DATA_HOOK = address(bytes20(keccak256("datahook")));

    IJBController private _controller;
    IJBMultiTerminal private _terminal;
    IJBTokens private _tokens;
    address private _projectOwner;
    address private _beneficiary;

    uint256 _projectId;

    function setUp() public override {
        super.setUp();

        vm.label(_DATA_HOOK, "Data Hook");

        _controller = jbController();
        _projectOwner = multisig();
        _beneficiary = beneficiary();
        _terminal = jbMultiTerminal();
        _tokens = jbTokens();

        JBRulesetMetadata memory _metadata = JBRulesetMetadata({
            reservedRate: 0,
            redemptionRate: JBConstants.MAX_REDEMPTION_RATE,
            baseCurrency: uint32(uint160(JBConstants.NATIVE_TOKEN)),
            pausePay: false,
            pauseCreditTransfers: false,
            allowOwnerMinting: true,
            allowTerminalMigration: false,
            allowSetTerminals: false,
            allowControllerMigration: false,
            allowSetController: false,
            holdFees: false,
            useTotalSurplusForRedemptions: false,
            useDataHookForPay: false,
            useDataHookForRedeem: true,
            dataHook: _DATA_HOOK,
            metadata: 0
        });

        // Package up ruleset configuration.
        JBRulesetConfig[] memory _rulesetConfig = new JBRulesetConfig[](1);
        _rulesetConfig[0].mustStartAtOrAfter = 0;
        _rulesetConfig[0].duration = 0;
        _rulesetConfig[0].weight = _WEIGHT;
        _rulesetConfig[0].decayRate = 0;
        _rulesetConfig[0].approvalHook = IJBRulesetApprovalHook(address(0));
        _rulesetConfig[0].metadata = _metadata;
        _rulesetConfig[0].splitGroups = new JBSplitGroup[](0);
        _rulesetConfig[0].fundAccessLimitGroups = new JBFundAccessLimitGroup[](0);

        JBTerminalConfig[] memory _terminalConfigurations = new JBTerminalConfig[](1);
        address[] memory _tokensToAccept = new address[](1);
        _tokensToAccept[0] = JBConstants.NATIVE_TOKEN;
        _terminalConfigurations[0] = JBTerminalConfig({terminal: _terminal, tokensToAccept: _tokensToAccept});

        // Create a first project to collect fees.
        _controller.launchProjectFor({
            owner: _projectOwner,
            projectUri: "myIPFSHash",
            rulesetConfigurations: _rulesetConfig,
            terminalConfigurations: _terminalConfigurations,
            memo: ""
        });

        _projectId = _controller.launchProjectFor({
            owner: _projectOwner,
            projectUri: "myIPFSHash",
            rulesetConfigurations: _rulesetConfig,
            terminalConfigurations: _terminalConfigurations,
            memo: ""
        });

        // Issue the project's tokens.
        vm.prank(_projectOwner);
        IJBToken _token = _controller.deployERC20For(_projectId, "TestName", "TestSymbol", bytes32(0));

        // Make sure the project's new project token is set.
        assertEq(address(_tokens.tokenOf(_projectId)), address(_token));
    }

    function testRedeemHookWithNoFees() public {
        // Reference and bound pay amount.
        uint256 _nativePayAmount = 10 ether;
        uint256 _halfPaid = 5 ether;

        // Redeem hook address.
        address _redeemHook = makeAddr("SOFA");
        vm.label(_redeemHook, "Redemption Delegate");

        // Keep a reference to the current ruleset.
        (JBRuleset memory _ruleset,) = _controller.currentRulesetOf(_projectId);

        vm.deal(address(this), _nativePayAmount);
        uint256 _beneficiaryTokensReceived = _terminal.pay{value: _nativePayAmount}({
            projectId: _projectId,
            amount: _nativePayAmount,
            token: JBConstants.NATIVE_TOKEN,
            beneficiary: address(this),
            minReturnedTokens: 0,
            memo: "Forge Test",
            metadata: ""
        });

        // Make sure the beneficiary has a balance of project tokens.
        uint256 _beneficiaryTokenBalance =
            UD60x18unwrap(UD60x18mul(UD60x18wrap(_nativePayAmount), UD60x18wrap(_WEIGHT)));
        assertEq(_tokens.totalBalanceOf(address(this), _projectId), _beneficiaryTokenBalance);
        assertEq(_beneficiaryTokensReceived, _beneficiaryTokenBalance);

        // Make sure the native token balance in terminal is up to date.
        uint256 _nativeTerminalBalance = _nativePayAmount;
        assertEq(
            jbTerminalStore().balanceOf(address(_terminal), _projectId, JBConstants.NATIVE_TOKEN),
            _nativeTerminalBalance
        );

        // Reference redeem hook specifications.
        JBRedeemHookSpecification[] memory _specifications = new JBRedeemHookSpecification[](1);

        _specifications[0] =
            JBRedeemHookSpecification({hook: IJBRedeemHook(_redeemHook), amount: _halfPaid, metadata: ""});

        vm.startPrank(multisig());
        // Set the hook as feeless.
        _terminal.FEELESS_ADDRESSES().setFeelessAddress(_redeemHook, true);
        vm.stopPrank();

        // Redeem context.
        JBAfterRedeemRecordedContext memory _redeemContext = JBAfterRedeemRecordedContext({
            holder: address(this),
            projectId: _projectId,
            rulesetId: _ruleset.id,
            redeemCount: _beneficiaryTokenBalance / 2,
            reclaimedAmount: JBTokenAmount(
                JBConstants.NATIVE_TOKEN,
                _halfPaid,
                _terminal.accountingContextForTokenOf(_projectId, JBConstants.NATIVE_TOKEN).decimals,
                _terminal.accountingContextForTokenOf(_projectId, JBConstants.NATIVE_TOKEN).currency
                ),
            forwardedAmount: JBTokenAmount(
                JBConstants.NATIVE_TOKEN,
                _halfPaid,
                _terminal.accountingContextForTokenOf(_projectId, JBConstants.NATIVE_TOKEN).decimals,
                _terminal.accountingContextForTokenOf(_projectId, JBConstants.NATIVE_TOKEN).currency
                ),
            redemptionRate: JBConstants.MAX_REDEMPTION_RATE,
            beneficiary: payable(address(this)),
            hookMetadata: "",
            redeemerMetadata: ""
        });

        // Mock the hook.
        vm.mockCall(
            _redeemHook,
            abi.encodeWithSelector(IJBRedeemHook.afterRedeemRecordedWith.selector),
            abi.encode(_redeemContext)
<<<<<<< HEAD
=======
        );

        // Assert that the hook gets called with the expected value.
        vm.expectCall(
            _redeemHook,
            _halfPaid,
            abi.encodeWithSelector(IJBRedeemHook.afterRedeemRecordedWith.selector, _redeemContext)
        );

        vm.mockCall(
            _DATA_HOOK,
            abi.encodeWithSelector(IJBRulesetDataHook.beforeRedeemRecordedWith.selector),
            abi.encode(_ruleset.redemptionRate(), _specifications)
        );

        _terminal.redeemTokensOf({
            holder: address(this),
            projectId: _projectId,
            tokenToReclaim: JBConstants.NATIVE_TOKEN,
            redeemCount: _beneficiaryTokenBalance / 2,
            minTokensReclaimed: 0,
            beneficiary: payable(address(this)),
            metadata: new bytes(0)
        });
    }

    function testRedeemHookWithFeesAndCustomRedemptionRate() public {
        // Reference and bound pay amount.
        uint256 _nativePayAmount = 10 ether;
        uint256 _halfPaid = 5 ether;

        // Redeem hook address.
        address _redeemHook = makeAddr("SOFA");
        vm.label(_redeemHook, "Redemption Delegate");

        // Keep a reference to the current ruleset.
        (JBRuleset memory _ruleset,) = _controller.currentRulesetOf(_projectId);

        vm.deal(address(this), _nativePayAmount);
        uint256 _beneficiaryTokensReceived = _terminal.pay{value: _nativePayAmount}({
            projectId: _projectId,
            amount: _nativePayAmount,
            token: JBConstants.NATIVE_TOKEN,
            beneficiary: address(this),
            minReturnedTokens: 0,
            memo: "Forge Test",
            metadata: ""
        });

        // Make sure the beneficiary has a balance of project tokens.
        uint256 _beneficiaryTokenBalance =
            UD60x18unwrap(UD60x18mul(UD60x18wrap(_nativePayAmount), UD60x18wrap(_WEIGHT)));
        assertEq(_tokens.totalBalanceOf(address(this), _projectId), _beneficiaryTokenBalance);
        assertEq(_beneficiaryTokensReceived, _beneficiaryTokenBalance);
        emit log_uint(_beneficiaryTokenBalance);

        // Make sure the native token balance in terminal is up to date.
        uint256 _nativeTerminalBalance = _nativePayAmount;
        assertEq(
            jbTerminalStore().balanceOf(address(_terminal), _projectId, JBConstants.NATIVE_TOKEN),
            _nativeTerminalBalance
        );

        // Reference redeem hook specifications.
        JBRedeemHookSpecification[] memory _specifications = new JBRedeemHookSpecification[](1);

        _specifications[0] =
            JBRedeemHookSpecification({hook: IJBRedeemHook(_redeemHook), amount: _halfPaid, metadata: ""});

        uint256 _customRedemptionRate = JBConstants.MAX_REDEMPTION_RATE / 2;

        uint256 _forwardedAmount =
            _halfPaid - (_halfPaid - mulDiv(_halfPaid, JBConstants.MAX_FEE, _terminal.FEE() + JBConstants.MAX_FEE));

        uint256 _beneficiaryAmount = mulDiv(
            mulDiv(_nativePayAmount, _beneficiaryTokenBalance / 2, _beneficiaryTokenBalance),
            _customRedemptionRate
                + mulDiv(
                    _beneficiaryTokenBalance / 2,
                    JBConstants.MAX_REDEMPTION_RATE - _customRedemptionRate,
                    _beneficiaryTokenBalance
                ),
            JBConstants.MAX_REDEMPTION_RATE
        );

        _beneficiaryAmount -= (
            _beneficiaryAmount - mulDiv(_beneficiaryAmount, JBConstants.MAX_FEE, _terminal.FEE() + JBConstants.MAX_FEE)
        );

        // Redeem context.
        JBAfterRedeemRecordedContext memory _redeemContext = JBAfterRedeemRecordedContext({
            holder: address(this),
            projectId: _projectId,
            rulesetId: _ruleset.id,
            redeemCount: _beneficiaryTokenBalance / 2,
            reclaimedAmount: JBTokenAmount(
                JBConstants.NATIVE_TOKEN,
                _beneficiaryAmount,
                _terminal.accountingContextForTokenOf(_projectId, JBConstants.NATIVE_TOKEN).decimals,
                _terminal.accountingContextForTokenOf(_projectId, JBConstants.NATIVE_TOKEN).currency
                ),
            forwardedAmount: JBTokenAmount(
                JBConstants.NATIVE_TOKEN,
                _forwardedAmount,
                _terminal.accountingContextForTokenOf(_projectId, JBConstants.NATIVE_TOKEN).decimals,
                _terminal.accountingContextForTokenOf(_projectId, JBConstants.NATIVE_TOKEN).currency
                ),
            redemptionRate: _customRedemptionRate,
            beneficiary: payable(address(this)),
            hookMetadata: "",
            redeemerMetadata: ""
        });

        // Mock the hook.
        vm.mockCall(
            _redeemHook,
            abi.encodeWithSelector(IJBRedeemHook.afterRedeemRecordedWith.selector),
            abi.encode(_redeemContext)
>>>>>>> 1294a1ff
        );

        // Assert that the hook gets called with the expected value.
        vm.expectCall(
            _redeemHook,
<<<<<<< HEAD
            _halfPaid,
=======
            _forwardedAmount,
>>>>>>> 1294a1ff
            abi.encodeWithSelector(IJBRedeemHook.afterRedeemRecordedWith.selector, _redeemContext)
        );

        vm.mockCall(
            _DATA_HOOK,
            abi.encodeWithSelector(IJBRulesetDataHook.beforeRedeemRecordedWith.selector),
<<<<<<< HEAD
            abi.encode(_halfPaid, _specifications)
=======
            abi.encode(_customRedemptionRate, _specifications)
>>>>>>> 1294a1ff
        );

        _terminal.redeemTokensOf({
            holder: address(this),
            projectId: _projectId,
            tokenToReclaim: JBConstants.NATIVE_TOKEN,
            redeemCount: _beneficiaryTokenBalance / 2,
            minTokensReclaimed: 0,
            beneficiary: payable(address(this)),
            metadata: new bytes(0)
        });
    }

    receive() external payable {}
    fallback() external payable {}
}<|MERGE_RESOLUTION|>--- conflicted
+++ resolved
@@ -164,8 +164,6 @@
             _redeemHook,
             abi.encodeWithSelector(IJBRedeemHook.afterRedeemRecordedWith.selector),
             abi.encode(_redeemContext)
-<<<<<<< HEAD
-=======
         );
 
         // Assert that the hook gets called with the expected value.
@@ -284,28 +282,19 @@
             _redeemHook,
             abi.encodeWithSelector(IJBRedeemHook.afterRedeemRecordedWith.selector),
             abi.encode(_redeemContext)
->>>>>>> 1294a1ff
         );
 
         // Assert that the hook gets called with the expected value.
         vm.expectCall(
             _redeemHook,
-<<<<<<< HEAD
-            _halfPaid,
-=======
             _forwardedAmount,
->>>>>>> 1294a1ff
             abi.encodeWithSelector(IJBRedeemHook.afterRedeemRecordedWith.selector, _redeemContext)
         );
 
         vm.mockCall(
             _DATA_HOOK,
             abi.encodeWithSelector(IJBRulesetDataHook.beforeRedeemRecordedWith.selector),
-<<<<<<< HEAD
-            abi.encode(_halfPaid, _specifications)
-=======
             abi.encode(_customRedemptionRate, _specifications)
->>>>>>> 1294a1ff
         );
 
         _terminal.redeemTokensOf({
